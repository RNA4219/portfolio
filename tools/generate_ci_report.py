--- conflicted
+++ resolved
@@ -10,7 +10,6 @@
 import sys
 from typing import Any
 
-<<<<<<< HEAD
 try:
     from ci_metrics import compute_recent_deltas, compute_run_history
     from weekly_summary import (
@@ -47,30 +46,7 @@
         summarize_failure_kinds,
     )
     from tools.ci_report.rendering import build_json_payload, render_markdown
-=======
-from ci_metrics import compute_recent_deltas, compute_run_history
-from tools.ci_report.processing import (
-    compute_last_updated,
-    normalize_flaky_rows,
-    summarize_failure_kinds,
-)
-from tools.ci_report.rendering import build_json_payload, render_markdown
-from weekly_summary import (
-    aggregate_status,
-    coerce_str,
-    filter_by_window,
-    format_percentage,
-    load_flaky,
-    load_runs,
-    parse_iso8601,
-    select_flaky_rows,
-    to_float,
-)
-
-REPO_ROOT = Path(__file__).resolve().parents[1]
-if str(REPO_ROOT) not in sys.path:
-    sys.path.insert(0, str(REPO_ROOT))
->>>>>>> 496065fa
+
 
 
 def parse_args() -> argparse.Namespace:
