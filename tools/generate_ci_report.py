#!/usr/bin/env python3
"""Generate CI reliability snapshot in Markdown and JSON."""
from __future__ import annotations

import argparse
import datetime as dt
import json
from pathlib import Path
import sys

try:
    from ci_metrics import compute_recent_deltas, compute_run_history
    from weekly_summary import (
        aggregate_status,
        filter_by_window,
        load_flaky,
        load_runs,
        select_flaky_rows,
    )
    from tools.ci_report.processing import (
        compute_last_updated,
        normalize_flaky_rows,
        summarize_failure_kinds,
    )
    from tools.ci_report.rendering import build_json_payload, render_markdown
except ModuleNotFoundError:  # pragma: no cover - fallback for direct execution
    REPO_ROOT = Path(__file__).resolve().parents[1]
    if str(REPO_ROOT) not in sys.path:
        sys.path.insert(0, str(REPO_ROOT))

    from ci_metrics import compute_recent_deltas, compute_run_history
    from weekly_summary import (
        aggregate_status,
        filter_by_window,
        load_flaky,
        load_runs,
        select_flaky_rows,
    )
    from tools.ci_report.processing import (
        compute_last_updated,
        normalize_flaky_rows,
        summarize_failure_kinds,
    )
    from tools.ci_report.rendering import build_json_payload, render_markdown



def parse_args() -> argparse.Namespace:
    parser = argparse.ArgumentParser(description="Generate CI reliability snapshot")
    parser.add_argument("--runs", type=Path, required=True, help="Path to runs.jsonl")
    parser.add_argument("--flaky", type=Path, required=True, help="Path to flaky_rank.csv")
    parser.add_argument(
        "--out-markdown",
        type=Path,
        required=True,
        help="Output path for rendered markdown",
    )
    parser.add_argument(
        "--out-json",
        type=Path,
        required=True,
        help="Output path for metrics json",
    )
    parser.add_argument(
        "--index",
        type=Path,
        default=None,
        help="Optional path to update index markdown",
    )
    parser.add_argument("--days", type=int, default=7, help="Window size in days")
    return parser.parse_args()


<<<<<<< HEAD
def compute_last_updated(runs: list[dict[str, object]]) -> str | None:
    timestamps: list[dt.datetime] = []
    for run in runs:
        ts = parse_iso8601(coerce_str(run.get("ts")))
        if ts is not None:
            timestamps.append(ts)
    if not timestamps:
        return None
    latest = max(timestamps)
    return latest.isoformat().replace("+00:00", "Z")


def summarize_failure_kinds(
    runs: list[dict[str, object]], limit: int = 3
) -> list[dict[str, object]]:
    counter: Counter[str] = Counter()
    for run in runs:
        status_raw = coerce_str(run.get("status"))
        if status_raw is None:
            continue
        status = status_raw.lower()
        if status not in {"fail", "failed", "error"}:
            continue
        kind = coerce_str(run.get("failure_kind")) or "unknown"
        counter[kind] += 1
    most_common = counter.most_common(limit)
    return [
        {"kind": kind, "count": count}
        for kind, count in most_common
    ]


def normalize_flaky_rows(
    rows: list[dict[str, object]], limit: int = 3
) -> list[dict[str, object]]:
    if not rows:
        return []
    sorted_rows = sorted(
        rows,
        key=lambda row: to_float(coerce_str(row.get("score"))) or 0.0,
        reverse=True,
    )
    normalized: list[dict[str, object]] = []
    for idx, row in enumerate(sorted_rows[:limit], start=1):
        attempts_value = row.get("attempts") or row.get("Attempts")
        attempts = 0
        if isinstance(attempts_value, bool):
            attempts = int(attempts_value)
        elif isinstance(attempts_value, int):
            attempts = attempts_value
        elif isinstance(attempts_value, float):
            attempts = int(attempts_value)
        else:
            attempts_str = coerce_str(attempts_value)
            attempts_float = to_float(attempts_str)
            if attempts_float is not None:
                attempts = int(attempts_float)
        normalized.append(
            {
                "rank": idx,
                "canonical_id": (
                    coerce_str(row.get("canonical_id"))
                    or coerce_str(row.get("Canonical ID"))
                    or "-"
                ),
                "attempts": attempts,
                "p_fail": to_float(coerce_str(row.get("p_fail"))),
                "score": to_float(coerce_str(row.get("score"))),
                "as_of": (
                    coerce_str(row.get("as_of"))
                    or coerce_str(row.get("generated_at"))
                ),
            }
        )
    return normalized


def build_json_payload(
    *,
    generated_at: dt.datetime,
    window_days: int,
    passes: int,
    fails: int,
    errors: int,
    failure_kinds: list[dict[str, object]],
    flaky_rows: list[dict[str, object]],
    last_updated: str | None,
    recent_runs: list[dict[str, object]],
) -> dict[str, object]:
    total = passes + fails + errors
    pass_rate = (passes / total) if total else None
    return {
        "generated_at": generated_at.isoformat().replace("+00:00", "Z"),
        "window_days": window_days,
        "totals": {
            "passes": passes,
            "fails": fails,
            "errors": errors,
            "executions": total,
        },
        "pass_rate": pass_rate,
        "failure_kinds": failure_kinds,
        "top_flaky": flaky_rows,
        "last_updated": last_updated,
        "recent_runs": recent_runs,
    }


def format_flaky_markdown(rows: list[dict[str, object]]) -> list[str]:
    header = "| Rank | Canonical ID | Attempts | p_fail | Score |"
    divider = "|-----:|--------------|---------:|------:|------:|"
    lines = [header, divider]
    if not rows:
        lines.append("| - | データなし | 0 | 0.00 | 0.00 |")
        return lines
    for row in rows:
        p_fail_value = row.get("p_fail")
        p_fail = float(p_fail_value) if isinstance(p_fail_value, int | float) else None
        score_value = row.get("score")
        score = float(score_value) if isinstance(score_value, int | float) else None
        lines.append(
            "| {rank} | {cid} | {attempts} | {p_fail:.2f} | {score:.2f} |".format(
                rank=row.get("rank", "-"),
                cid=row.get("canonical_id", "-"),
                attempts=row.get("attempts", 0),
                p_fail=p_fail or 0.0,
                score=score or 0.0,
            )
        )
    return lines


def render_markdown(
    *,
    today: dt.date,
    window_days: int,
    totals: dict[str, int],
    pass_rate: float | None,
    failure_kinds: list[dict[str, object]],
    flaky_rows: list[dict[str, object]],
    last_updated: str | None,
    runs_path: Path,
    flaky_path: Path,
) -> list[str]:
    kinds_summary = (
        " / ".join(f"{item['kind']} {item['count']}" for item in failure_kinds)
        if failure_kinds
        else "-"
    )
    pass_rate_args = {
        "pass_rate": format_percentage(pass_rate),
        "passes": totals["passes"],
        "executions": totals["executions"],
    }
    failures_args = {"fails": totals["fails"]}
    errors_args = {"errors": totals["errors"]}
    failure_kinds_args = {"summary": kinds_summary}
    kpi_lines = [
        "| 指標 | 値 |",
        "|------|----|",
        "| Pass Rate | {pass_rate} ({passes}/{executions}) |".format(
            **pass_rate_args
        ),
        "| Failures | {fails} |".format(**failures_args),
        "| Errors | {errors} |".format(**errors_args),
        "| Top Failure Kinds | {summary} |".format(**failure_kinds_args),
        "| ソースJSON | [latest.json](./latest.json) |",
    ]
    lines: list[str] = [
        "---",
        "layout: default",
        f"title: QA Reliability Snapshot — {today.isoformat()}",
        "description: CI pass rate and flaky ranking (auto-generated)",
        "---",
        "",
        f"# QA Reliability Snapshot — {today.isoformat()}",
        "",
        f"- Window: Last {window_days} days",
        f"- Data Last Updated: {last_updated or 'N/A'}",
        "",
        "## KPI",
        *kpi_lines,
        "",
        "## Top Flaky Tests",
        *format_flaky_markdown(flaky_rows),
        "",
        "<details><summary>Generation</summary>",
        f"Source: runs={runs_path} / flaky={flaky_path}",
        f"Window: {window_days} days / Executions: {totals['executions']}",
        "Automation: tools/generate_ci_report.py (GitHub Actions)",
        "</details>",
        "",
    ]
    return lines


=======
>>>>>>> ed1dcf34
def update_index(index_path: Path, *, today: dt.date) -> None:
    index_lines = [
        "---",
        "layout: default",
        "title: QA Reliability Reports",
        "description: Snapshot reports generated from CI telemetry",
        "---",
        "",
        "# QA Reliability Reports",
        "",
        "最新のCI信頼性レポートとソースJSONへのリンクです。週次ワークフローで自動更新されます。",
        "",
        f"- [Latest Snapshot ({today.isoformat()})](./latest)",
        "  - [Source JSON](./latest.json)",
        "  - 更新元: tools/generate_ci_report.py",
        "",
        "過去分の保管が必要になった場合は、このフォルダに日付別のMarkdown/JSONを追加してください。",
        "",
    ]
    index_path.parent.mkdir(parents=True, exist_ok=True)
    index_path.write_text("\n".join(index_lines) + "\n", encoding="utf-8")


def main() -> None:
    args = parse_args()
    now = dt.datetime.now(dt.UTC)
    window = dt.timedelta(days=max(args.days, 1))
    start = now - window

    runs = load_runs(args.runs) if args.runs.exists() else []
    flaky_rows = load_flaky(args.flaky) if args.flaky.exists() else []

    filtered_runs = filter_by_window(runs, start, now)
    run_history = compute_run_history(runs)
    recent_runs = compute_recent_deltas(run_history, limit=3)
    passes, fails, errors = aggregate_status(filtered_runs)
    failure_kinds = summarize_failure_kinds(filtered_runs)

    selected_flaky = select_flaky_rows(flaky_rows, start, now)
    normalized_flaky = normalize_flaky_rows(selected_flaky)

    last_updated = compute_last_updated(filtered_runs)

    executions = passes + fails + errors
    pass_rate_value = (passes / executions) if executions else None

    payload = build_json_payload(
        generated_at=now,
        window_days=args.days,
        passes=passes,
        fails=fails,
        errors=errors,
        failure_kinds=failure_kinds,
        flaky_rows=normalized_flaky,
        last_updated=last_updated,
        recent_runs=recent_runs,
    )

    args.out_json.parent.mkdir(parents=True, exist_ok=True)
    json_text = json.dumps(payload, indent=2, ensure_ascii=False) + "\n"
    args.out_json.write_text(json_text, encoding="utf-8")

    totals = {
        "passes": passes,
        "fails": fails,
        "errors": errors,
        "executions": executions,
    }
    markdown_lines = render_markdown(
        today=now.date(),
        window_days=args.days,
        totals=totals,
        pass_rate=pass_rate_value,
        failure_kinds=failure_kinds,
        flaky_rows=normalized_flaky,
        last_updated=last_updated,
        runs_path=args.runs,
        flaky_path=args.flaky,
    )

    args.out_markdown.parent.mkdir(parents=True, exist_ok=True)
    args.out_markdown.write_text("\n".join(markdown_lines) + "\n", encoding="utf-8")

    if args.index is not None:
        update_index(args.index, today=now.date())


if __name__ == "__main__":  # pragma: no cover
    main()<|MERGE_RESOLUTION|>--- conflicted
+++ resolved
@@ -71,205 +71,7 @@
     return parser.parse_args()
 
 
-<<<<<<< HEAD
-def compute_last_updated(runs: list[dict[str, object]]) -> str | None:
-    timestamps: list[dt.datetime] = []
-    for run in runs:
-        ts = parse_iso8601(coerce_str(run.get("ts")))
-        if ts is not None:
-            timestamps.append(ts)
-    if not timestamps:
-        return None
-    latest = max(timestamps)
-    return latest.isoformat().replace("+00:00", "Z")
 
-
-def summarize_failure_kinds(
-    runs: list[dict[str, object]], limit: int = 3
-) -> list[dict[str, object]]:
-    counter: Counter[str] = Counter()
-    for run in runs:
-        status_raw = coerce_str(run.get("status"))
-        if status_raw is None:
-            continue
-        status = status_raw.lower()
-        if status not in {"fail", "failed", "error"}:
-            continue
-        kind = coerce_str(run.get("failure_kind")) or "unknown"
-        counter[kind] += 1
-    most_common = counter.most_common(limit)
-    return [
-        {"kind": kind, "count": count}
-        for kind, count in most_common
-    ]
-
-
-def normalize_flaky_rows(
-    rows: list[dict[str, object]], limit: int = 3
-) -> list[dict[str, object]]:
-    if not rows:
-        return []
-    sorted_rows = sorted(
-        rows,
-        key=lambda row: to_float(coerce_str(row.get("score"))) or 0.0,
-        reverse=True,
-    )
-    normalized: list[dict[str, object]] = []
-    for idx, row in enumerate(sorted_rows[:limit], start=1):
-        attempts_value = row.get("attempts") or row.get("Attempts")
-        attempts = 0
-        if isinstance(attempts_value, bool):
-            attempts = int(attempts_value)
-        elif isinstance(attempts_value, int):
-            attempts = attempts_value
-        elif isinstance(attempts_value, float):
-            attempts = int(attempts_value)
-        else:
-            attempts_str = coerce_str(attempts_value)
-            attempts_float = to_float(attempts_str)
-            if attempts_float is not None:
-                attempts = int(attempts_float)
-        normalized.append(
-            {
-                "rank": idx,
-                "canonical_id": (
-                    coerce_str(row.get("canonical_id"))
-                    or coerce_str(row.get("Canonical ID"))
-                    or "-"
-                ),
-                "attempts": attempts,
-                "p_fail": to_float(coerce_str(row.get("p_fail"))),
-                "score": to_float(coerce_str(row.get("score"))),
-                "as_of": (
-                    coerce_str(row.get("as_of"))
-                    or coerce_str(row.get("generated_at"))
-                ),
-            }
-        )
-    return normalized
-
-
-def build_json_payload(
-    *,
-    generated_at: dt.datetime,
-    window_days: int,
-    passes: int,
-    fails: int,
-    errors: int,
-    failure_kinds: list[dict[str, object]],
-    flaky_rows: list[dict[str, object]],
-    last_updated: str | None,
-    recent_runs: list[dict[str, object]],
-) -> dict[str, object]:
-    total = passes + fails + errors
-    pass_rate = (passes / total) if total else None
-    return {
-        "generated_at": generated_at.isoformat().replace("+00:00", "Z"),
-        "window_days": window_days,
-        "totals": {
-            "passes": passes,
-            "fails": fails,
-            "errors": errors,
-            "executions": total,
-        },
-        "pass_rate": pass_rate,
-        "failure_kinds": failure_kinds,
-        "top_flaky": flaky_rows,
-        "last_updated": last_updated,
-        "recent_runs": recent_runs,
-    }
-
-
-def format_flaky_markdown(rows: list[dict[str, object]]) -> list[str]:
-    header = "| Rank | Canonical ID | Attempts | p_fail | Score |"
-    divider = "|-----:|--------------|---------:|------:|------:|"
-    lines = [header, divider]
-    if not rows:
-        lines.append("| - | データなし | 0 | 0.00 | 0.00 |")
-        return lines
-    for row in rows:
-        p_fail_value = row.get("p_fail")
-        p_fail = float(p_fail_value) if isinstance(p_fail_value, int | float) else None
-        score_value = row.get("score")
-        score = float(score_value) if isinstance(score_value, int | float) else None
-        lines.append(
-            "| {rank} | {cid} | {attempts} | {p_fail:.2f} | {score:.2f} |".format(
-                rank=row.get("rank", "-"),
-                cid=row.get("canonical_id", "-"),
-                attempts=row.get("attempts", 0),
-                p_fail=p_fail or 0.0,
-                score=score or 0.0,
-            )
-        )
-    return lines
-
-
-def render_markdown(
-    *,
-    today: dt.date,
-    window_days: int,
-    totals: dict[str, int],
-    pass_rate: float | None,
-    failure_kinds: list[dict[str, object]],
-    flaky_rows: list[dict[str, object]],
-    last_updated: str | None,
-    runs_path: Path,
-    flaky_path: Path,
-) -> list[str]:
-    kinds_summary = (
-        " / ".join(f"{item['kind']} {item['count']}" for item in failure_kinds)
-        if failure_kinds
-        else "-"
-    )
-    pass_rate_args = {
-        "pass_rate": format_percentage(pass_rate),
-        "passes": totals["passes"],
-        "executions": totals["executions"],
-    }
-    failures_args = {"fails": totals["fails"]}
-    errors_args = {"errors": totals["errors"]}
-    failure_kinds_args = {"summary": kinds_summary}
-    kpi_lines = [
-        "| 指標 | 値 |",
-        "|------|----|",
-        "| Pass Rate | {pass_rate} ({passes}/{executions}) |".format(
-            **pass_rate_args
-        ),
-        "| Failures | {fails} |".format(**failures_args),
-        "| Errors | {errors} |".format(**errors_args),
-        "| Top Failure Kinds | {summary} |".format(**failure_kinds_args),
-        "| ソースJSON | [latest.json](./latest.json) |",
-    ]
-    lines: list[str] = [
-        "---",
-        "layout: default",
-        f"title: QA Reliability Snapshot — {today.isoformat()}",
-        "description: CI pass rate and flaky ranking (auto-generated)",
-        "---",
-        "",
-        f"# QA Reliability Snapshot — {today.isoformat()}",
-        "",
-        f"- Window: Last {window_days} days",
-        f"- Data Last Updated: {last_updated or 'N/A'}",
-        "",
-        "## KPI",
-        *kpi_lines,
-        "",
-        "## Top Flaky Tests",
-        *format_flaky_markdown(flaky_rows),
-        "",
-        "<details><summary>Generation</summary>",
-        f"Source: runs={runs_path} / flaky={flaky_path}",
-        f"Window: {window_days} days / Executions: {totals['executions']}",
-        "Automation: tools/generate_ci_report.py (GitHub Actions)",
-        "</details>",
-        "",
-    ]
-    return lines
-
-
-=======
->>>>>>> ed1dcf34
 def update_index(index_path: Path, *, today: dt.date) -> None:
     index_lines = [
         "---",
