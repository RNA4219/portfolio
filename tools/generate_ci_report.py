#!/usr/bin/env python3
"""Generate CI reliability snapshot in Markdown and JSON."""
from __future__ import annotations

import argparse
from collections import Counter
import datetime as dt
import json
<<<<<<< HEAD
from collections import Counter
=======
>>>>>>> e2969cc4
from pathlib import Path
import sys
from typing import Any

from ci_metrics import compute_recent_deltas, compute_run_history
from tools.ci_report.processing import (
    compute_last_updated,
    normalize_flaky_rows,
    summarize_failure_kinds,
)
from tools.ci_report.rendering import build_json_payload, render_markdown
from weekly_summary import (
    aggregate_status,
    coerce_str,
    filter_by_window,
    format_percentage,
    load_flaky,
    load_runs,
    parse_iso8601,
    select_flaky_rows,
    to_float,
)

REPO_ROOT = Path(__file__).resolve().parents[1]
if str(REPO_ROOT) not in sys.path:
    sys.path.insert(0, str(REPO_ROOT))


def parse_args() -> argparse.Namespace:
    parser = argparse.ArgumentParser(description="Generate CI reliability snapshot")
    parser.add_argument("--runs", type=Path, required=True, help="Path to runs.jsonl")
    parser.add_argument("--flaky", type=Path, required=True, help="Path to flaky_rank.csv")
    parser.add_argument(
        "--out-markdown",
        type=Path,
        required=True,
        help="Output path for rendered markdown",
    )
    parser.add_argument(
        "--out-json",
        type=Path,
        required=True,
        help="Output path for metrics json",
    )
    parser.add_argument(
        "--index",
        type=Path,
        default=None,
        help="Optional path to update index markdown",
    )
    parser.add_argument("--days", type=int, default=7, help="Window size in days")
    return parser.parse_args()


def compute_last_updated(runs: list[dict[str, object]]) -> str | None:
    timestamps: list[dt.datetime] = []
    for run in runs:
        ts = weekly_summary.parse_iso8601(coerce_str(run.get("ts")))
        if ts is not None:
            timestamps.append(ts)
    if not timestamps:
        return None
    latest = max(timestamps)
    return latest.isoformat().replace("+00:00", "Z")


def summarize_failure_kinds(
    runs: list[dict[str, object]], limit: int = 3
) -> list[dict[str, object]]:
    counter: collections.Counter[str] = collections.Counter()
    for run in runs:
        status_raw = coerce_str(run.get("status"))
        if status_raw is None:
            continue
        status = status_raw.lower()
        if status not in {"fail", "failed", "error"}:
            continue
        kind = coerce_str(run.get("failure_kind")) or "unknown"
        counter[kind] += 1
    most_common = counter.most_common(limit)
    return [
        {"kind": kind, "count": count}
        for kind, count in most_common
    ]


def normalize_flaky_rows(
    rows: list[dict[str, object]], limit: int = 3
) -> list[dict[str, object]]:
    if not rows:
        return []
    sorted_rows = sorted(
        rows,
        key=lambda row: to_float(coerce_str(row.get("score"))) or 0.0,
        reverse=True,
    )
    normalized: list[dict[str, object]] = []
    for idx, row in enumerate(sorted_rows[:limit], start=1):
        attempts_value = row.get("attempts") or row.get("Attempts")
        attempts = 0
        if isinstance(attempts_value, bool):
            attempts = int(attempts_value)
        elif isinstance(attempts_value, int):
            attempts = attempts_value
        elif isinstance(attempts_value, float):
            attempts = int(attempts_value)
        else:
            attempts_str = coerce_str(attempts_value)
            attempts_float = to_float(attempts_str)
            if attempts_float is not None:
                attempts = int(attempts_float)
        normalized.append(
            {
                "rank": idx,
                "canonical_id": (
                    coerce_str(row.get("canonical_id"))
                    or coerce_str(row.get("Canonical ID"))
                    or "-"
                ),
                "attempts": attempts,
                "p_fail": to_float(coerce_str(row.get("p_fail"))),
                "score": to_float(coerce_str(row.get("score"))),
                "as_of": (
                    coerce_str(row.get("as_of"))
                    or coerce_str(row.get("generated_at"))
                ),
            }
        )
    return normalized


def build_json_payload(
    *,
    generated_at: dt.datetime,
    window_days: int,
    passes: int,
    fails: int,
    errors: int,
    failure_kinds: list[dict[str, object]],
    flaky_rows: list[dict[str, object]],
    last_updated: str | None,
    recent_runs: list[dict[str, object]],
) -> dict[str, object]:
    total = passes + fails + errors
    pass_rate = (passes / total) if total else None
    return {
        "generated_at": generated_at.isoformat().replace("+00:00", "Z"),
        "window_days": window_days,
        "totals": {
            "passes": passes,
            "fails": fails,
            "errors": errors,
            "executions": total,
        },
        "pass_rate": pass_rate,
        "failure_kinds": failure_kinds,
        "top_flaky": flaky_rows,
        "last_updated": last_updated,
        "recent_runs": recent_runs,
    }


def format_flaky_markdown(rows: list[dict[str, object]]) -> list[str]:
    header = "| Rank | Canonical ID | Attempts | p_fail | Score |"
    divider = "|-----:|--------------|---------:|------:|------:|"
    lines = [header, divider]
    if not rows:
        lines.append("| - | データなし | 0 | 0.00 | 0.00 |")
        return lines
    for row in rows:
        p_fail_value = row.get("p_fail")
        p_fail = float(p_fail_value) if isinstance(p_fail_value, int | float) else None
        score_value = row.get("score")
        score = float(score_value) if isinstance(score_value, int | float) else None
        lines.append(
            "| {rank} | {cid} | {attempts} | {p_fail:.2f} | {score:.2f} |".format(
                rank=row.get("rank", "-"),
                cid=row.get("canonical_id", "-"),
                attempts=row.get("attempts", 0),
                p_fail=p_fail or 0.0,
                score=score or 0.0,
            )
        )
    return lines


def render_markdown(
    *,
    today: dt.date,
    window_days: int,
    totals: dict[str, int],
    pass_rate: float | None,
    failure_kinds: list[dict[str, object]],
    flaky_rows: list[dict[str, object]],
    last_updated: str | None,
    runs_path: Path,
    flaky_path: Path,
) -> list[str]:
    kinds_summary = (
        " / ".join(f"{item['kind']} {item['count']}" for item in failure_kinds)
        if failure_kinds
        else "-"
    )
    pass_rate_args = {
        "pass_rate": weekly_summary.format_percentage(pass_rate),
        "passes": totals["passes"],
        "executions": totals["executions"],
    }
    failures_args = {"fails": totals["fails"]}
    errors_args = {"errors": totals["errors"]}
    failure_kinds_args = {"summary": kinds_summary}
    kpi_lines = [
        "| 指標 | 値 |",
        "|------|----|",
        "| Pass Rate | {pass_rate} ({passes}/{executions}) |".format(
            **pass_rate_args
        ),
        "| Failures | {fails} |".format(**failures_args),
        "| Errors | {errors} |".format(**errors_args),
        "| Top Failure Kinds | {summary} |".format(**failure_kinds_args),
        "| ソースJSON | [latest.json](./latest.json) |",
    ]
    lines: list[str] = [
        "---",
        "layout: default",
        f"title: QA Reliability Snapshot — {today.isoformat()}",
        "description: CI pass rate and flaky ranking (auto-generated)",
        "---",
        "",
        f"# QA Reliability Snapshot — {today.isoformat()}",
        "",
        f"- Window: Last {window_days} days",
        f"- Data Last Updated: {last_updated or 'N/A'}",
        "",
        "## KPI",
        *kpi_lines,
        "",
        "## Top Flaky Tests",
        *format_flaky_markdown(flaky_rows),
        "",
        "<details><summary>Generation</summary>",
        f"Source: runs={runs_path} / flaky={flaky_path}",
        f"Window: {window_days} days / Executions: {totals['executions']}",
        "Automation: tools/generate_ci_report.py (GitHub Actions)",
        "</details>",
        "",
    ]
    return lines


def update_index(index_path: Path, *, today: dt.date) -> None:
    index_lines = [
        "---",
        "layout: default",
        "title: QA Reliability Reports",
        "description: Snapshot reports generated from CI telemetry",
        "---",
        "",
        "# QA Reliability Reports",
        "",
        "最新のCI信頼性レポートとソースJSONへのリンクです。週次ワークフローで自動更新されます。",
        "",
        f"- [Latest Snapshot ({today.isoformat()})](./latest)",
        "  - [Source JSON](./latest.json)",
        "  - 更新元: tools/generate_ci_report.py",
        "",
        "過去分の保管が必要になった場合は、このフォルダに日付別のMarkdown/JSONを追加してください。",
        "",
    ]
    index_path.parent.mkdir(parents=True, exist_ok=True)
    index_path.write_text("\n".join(index_lines) + "\n", encoding="utf-8")


def main() -> None:
    args = parse_args()
    now = dt.datetime.now(dt.UTC)
    window = dt.timedelta(days=max(args.days, 1))
    start = now - window

    runs = load_runs(args.runs) if args.runs.exists() else []
    flaky_rows = load_flaky(args.flaky) if args.flaky.exists() else []

    filtered_runs = filter_by_window(runs, start, now)
    run_history = compute_run_history(runs)
    recent_runs = compute_recent_deltas(run_history, limit=3)
    passes, fails, errors = aggregate_status(filtered_runs)
    failure_kinds = summarize_failure_kinds(filtered_runs)

    selected_flaky = select_flaky_rows(flaky_rows, start, now)
    normalized_flaky = normalize_flaky_rows(selected_flaky)

    last_updated = compute_last_updated(filtered_runs)

    executions = passes + fails + errors
    pass_rate_value = (passes / executions) if executions else None

    payload = build_json_payload(
        generated_at=now,
        window_days=args.days,
        passes=passes,
        fails=fails,
        errors=errors,
        failure_kinds=failure_kinds,
        flaky_rows=normalized_flaky,
        last_updated=last_updated,
        recent_runs=recent_runs,
    )

    args.out_json.parent.mkdir(parents=True, exist_ok=True)
    json_text = json.dumps(payload, indent=2, ensure_ascii=False) + "\n"
    args.out_json.write_text(json_text, encoding="utf-8")

    totals = {
        "passes": passes,
        "fails": fails,
        "errors": errors,
        "executions": executions,
    }
    markdown_lines = render_markdown(
        today=now.date(),
        window_days=args.days,
        totals=totals,
        pass_rate=pass_rate_value,
        failure_kinds=failure_kinds,
        flaky_rows=normalized_flaky,
        last_updated=last_updated,
        runs_path=args.runs,
        flaky_path=args.flaky,
    )

    args.out_markdown.parent.mkdir(parents=True, exist_ok=True)
    args.out_markdown.write_text("\n".join(markdown_lines) + "\n", encoding="utf-8")

    if args.index is not None:
        update_index(args.index, today=now.date())


if __name__ == "__main__":  # pragma: no cover
    main()<|MERGE_RESOLUTION|>--- conflicted
+++ resolved
@@ -6,10 +6,6 @@
 from collections import Counter
 import datetime as dt
 import json
-<<<<<<< HEAD
-from collections import Counter
-=======
->>>>>>> e2969cc4
 from pathlib import Path
 import sys
 from typing import Any
