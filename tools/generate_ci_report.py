--- conflicted
+++ resolved
@@ -10,15 +10,6 @@
 import sys
 from typing import Any
 
-<<<<<<< HEAD
-import weekly_summary
-
-REPO_ROOT = Path(__file__).resolve().parents[1]
-if str(REPO_ROOT) not in sys.path:
-    sys.path.insert(0, str(REPO_ROOT))
-
-=======
->>>>>>> e0a7c69b
 from ci_metrics import compute_recent_deltas, compute_run_history
 from tools.ci_report.processing import (
     compute_last_updated,
@@ -37,10 +28,6 @@
     select_flaky_rows,
     to_float,
 )
-<<<<<<< HEAD
-from weekly_summary import coerce_str, format_percentage, to_float
-=======
->>>>>>> e0a7c69b
 
 REPO_ROOT = Path(__file__).resolve().parents[1]
 if str(REPO_ROOT) not in sys.path:
