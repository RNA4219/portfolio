--- conflicted
+++ resolved
@@ -7,11 +7,8 @@
 import datetime as dt
 import json
 from pathlib import Path
-<<<<<<< HEAD
-=======
 import sys
 from typing import Any
->>>>>>> c5b1bf1e
 
 REPO_ROOT = Path(__file__).resolve().parents[1]
 if str(REPO_ROOT) not in sys.path:
