#!/usr/bin/env python3
"""Generate CI reliability snapshot in Markdown and JSON."""
from __future__ import annotations

import argparse
import datetime as dt
import json
from pathlib import Path

from ci_metrics import compute_recent_deltas, compute_run_history
from weekly_summary import (
    aggregate_status,
    filter_by_window,
    load_flaky,
    load_runs,
    select_flaky_rows,
)

from tools.ci_report.processing import (
    compute_last_updated,
    normalize_flaky_rows,
    summarize_failure_kinds,
)
from tools.ci_report.rendering import build_json_payload, render_markdown


def parse_args() -> argparse.Namespace:
    parser = argparse.ArgumentParser(description="Generate CI reliability snapshot")
    parser.add_argument("--runs", type=Path, required=True, help="Path to runs.jsonl")
    parser.add_argument("--flaky", type=Path, required=True, help="Path to flaky_rank.csv")
    parser.add_argument(
        "--out-markdown",
        type=Path,
        required=True,
        help="Output path for rendered markdown",
    )
    parser.add_argument(
        "--out-json",
        type=Path,
        required=True,
        help="Output path for metrics json",
    )
    parser.add_argument(
        "--index",
        type=Path,
        default=None,
        help="Optional path to update index markdown",
    )
    parser.add_argument("--days", type=int, default=7, help="Window size in days")
    return parser.parse_args()


<<<<<<< HEAD
=======
def compute_last_updated(runs: list[dict[str, object]]) -> str | None:
    timestamps: list[dt.datetime] = []
    for run in runs:
        ts = parse_iso8601(coerce_str(run.get("ts")))
        if ts is not None:
            timestamps.append(ts)
    if not timestamps:
        return None
    latest = max(timestamps)
    return latest.isoformat().replace("+00:00", "Z")


def summarize_failure_kinds(
    runs: list[dict[str, object]], limit: int = 3
) -> list[dict[str, object]]:
    counter: Counter[str] = Counter()
    for run in runs:
        status_raw = coerce_str(run.get("status"))
        if status_raw is None:
            continue
        status = status_raw.lower()
        if status not in {"fail", "failed", "error"}:
            continue
        kind = coerce_str(run.get("failure_kind")) or "unknown"
        counter[kind] += 1
    most_common = counter.most_common(limit)
    return [
        {"kind": kind, "count": count}
        for kind, count in most_common
    ]


def normalize_flaky_rows(
    rows: list[dict[str, object]], limit: int = 3
) -> list[dict[str, object]]:
    if not rows:
        return []
    sorted_rows = sorted(
        rows,
        key=lambda row: to_float(coerce_str(row.get("score"))) or 0.0,
        reverse=True,
    )
    normalized: list[dict[str, object]] = []
    for idx, row in enumerate(sorted_rows[:limit], start=1):
        attempts_value = row.get("attempts") or row.get("Attempts")
        attempts = 0
        if isinstance(attempts_value, bool):
            attempts = int(attempts_value)
        elif isinstance(attempts_value, int):
            attempts = attempts_value
        elif isinstance(attempts_value, float):
            attempts = int(attempts_value)
        else:
            attempts_str = coerce_str(attempts_value)
            attempts_float = to_float(attempts_str)
            if attempts_float is not None:
                attempts = int(attempts_float)
        normalized.append(
            {
                "rank": idx,
                "canonical_id": (
                    coerce_str(row.get("canonical_id"))
                    or coerce_str(row.get("Canonical ID"))
                    or "-"
                ),
                "attempts": attempts,
                "p_fail": to_float(coerce_str(row.get("p_fail"))),
                "score": to_float(coerce_str(row.get("score"))),
                "as_of": (
                    coerce_str(row.get("as_of"))
                    or coerce_str(row.get("generated_at"))
                ),
            }
        )
    return normalized


def build_json_payload(
    *,
    generated_at: dt.datetime,
    window_days: int,
    passes: int,
    fails: int,
    errors: int,
    failure_kinds: list[dict[str, object]],
    flaky_rows: list[dict[str, object]],
    last_updated: str | None,
    recent_runs: list[dict[str, object]],
) -> dict[str, Any]:
    total = passes + fails + errors
    pass_rate = (passes / total) if total else None
    return {
        "generated_at": generated_at.isoformat().replace("+00:00", "Z"),
        "window_days": window_days,
        "totals": {
            "passes": passes,
            "fails": fails,
            "errors": errors,
            "executions": total,
        },
        "pass_rate": pass_rate,
        "failure_kinds": failure_kinds,
        "top_flaky": flaky_rows,
        "last_updated": last_updated,
        "recent_runs": recent_runs,
    }


def format_flaky_markdown(rows: list[dict[str, object]]) -> list[str]:
    header = "| Rank | Canonical ID | Attempts | p_fail | Score |"
    divider = "|-----:|--------------|---------:|------:|------:|"
    lines = [header, divider]
    if not rows:
        lines.append("| - | データなし | 0 | 0.00 | 0.00 |")
        return lines
    for row in rows:
        p_fail_value = row.get("p_fail")
        p_fail = float(p_fail_value) if isinstance(p_fail_value, int | float) else None
        score_value = row.get("score")
        score = float(score_value) if isinstance(score_value, int | float) else None
        lines.append(
            "| {rank} | {cid} | {attempts} | {p_fail:.2f} | {score:.2f} |".format(
                rank=row.get("rank", "-"),
                cid=row.get("canonical_id", "-"),
                attempts=row.get("attempts", 0),
                p_fail=p_fail or 0.0,
                score=score or 0.0,
            )
        )
    return lines


def render_markdown(
    *,
    today: dt.date,
    window_days: int,
    totals: dict[str, int],
    pass_rate: float | None,
    failure_kinds: list[dict[str, object]],
    flaky_rows: list[dict[str, object]],
    last_updated: str | None,
    runs_path: Path,
    flaky_path: Path,
) -> list[str]:
    kinds_summary = (
        " / ".join(f"{item['kind']} {item['count']}" for item in failure_kinds)
        if failure_kinds
        else "-"
    )
    pass_rate_args = {
        "pass_rate": format_percentage(pass_rate),
        "passes": totals["passes"],
        "executions": totals["executions"],
    }
    failures_args = {"fails": totals["fails"]}
    errors_args = {"errors": totals["errors"]}
    failure_kinds_args = {"summary": kinds_summary}
    kpi_lines = [
        "| 指標 | 値 |",
        "|------|----|",
        "| Pass Rate | {pass_rate} ({passes}/{executions}) |".format(
            **pass_rate_args
        ),
        "| Failures | {fails} |".format(**failures_args),
        "| Errors | {errors} |".format(**errors_args),
        "| Top Failure Kinds | {summary} |".format(**failure_kinds_args),
        "| ソースJSON | [latest.json](./latest.json) |",
    ]
    lines: list[str] = [
        "---",
        "layout: default",
        f"title: QA Reliability Snapshot — {today.isoformat()}",
        "description: CI pass rate and flaky ranking (auto-generated)",
        "---",
        "",
        f"# QA Reliability Snapshot — {today.isoformat()}",
        "",
        f"- Window: Last {window_days} days",
        f"- Data Last Updated: {last_updated or 'N/A'}",
        "",
        "## KPI",
        *kpi_lines,
        "",
        "## Top Flaky Tests",
        *format_flaky_markdown(flaky_rows),
        "",
        "<details><summary>Generation</summary>",
        f"Source: runs={runs_path} / flaky={flaky_path}",
        f"Window: {window_days} days / Executions: {totals['executions']}",
        "Automation: tools/generate_ci_report.py (GitHub Actions)",
        "</details>",
        "",
    ]
    return lines


>>>>>>> 1e508fab
def update_index(index_path: Path, *, today: dt.date) -> None:
    index_lines = [
        "---",
        "layout: default",
        "title: QA Reliability Reports",
        "description: Snapshot reports generated from CI telemetry",
        "---",
        "",
        "# QA Reliability Reports",
        "",
        "最新のCI信頼性レポートとソースJSONへのリンクです。週次ワークフローで自動更新されます。",
        "",
        f"- [Latest Snapshot ({today.isoformat()})](./latest)",
        "  - [Source JSON](./latest.json)",
        "  - 更新元: tools/generate_ci_report.py",
        "",
        "過去分の保管が必要になった場合は、このフォルダに日付別のMarkdown/JSONを追加してください。",
        "",
    ]
    index_path.parent.mkdir(parents=True, exist_ok=True)
    index_path.write_text("\n".join(index_lines) + "\n", encoding="utf-8")


def main() -> None:
    args = parse_args()
    now = dt.datetime.now(dt.UTC)
    window = dt.timedelta(days=max(args.days, 1))
    start = now - window

    runs = load_runs(args.runs) if args.runs.exists() else []
    flaky_rows = load_flaky(args.flaky) if args.flaky.exists() else []

    filtered_runs = filter_by_window(runs, start, now)
    run_history = compute_run_history(runs)
    recent_runs = compute_recent_deltas(run_history, limit=3)
    passes, fails, errors = aggregate_status(filtered_runs)
    failure_kinds = summarize_failure_kinds(filtered_runs)

    selected_flaky = select_flaky_rows(flaky_rows, start, now)
    normalized_flaky = normalize_flaky_rows(selected_flaky)

    last_updated = compute_last_updated(filtered_runs)

    executions = passes + fails + errors
    pass_rate_value = (passes / executions) if executions else None

    payload = build_json_payload(
        generated_at=now,
        window_days=args.days,
        passes=passes,
        fails=fails,
        errors=errors,
        failure_kinds=failure_kinds,
        flaky_rows=normalized_flaky,
        last_updated=last_updated,
        recent_runs=recent_runs,
    )

    args.out_json.parent.mkdir(parents=True, exist_ok=True)
    json_text = json.dumps(payload, indent=2, ensure_ascii=False) + "\n"
    args.out_json.write_text(json_text, encoding="utf-8")

    totals = {
        "passes": passes,
        "fails": fails,
        "errors": errors,
        "executions": executions,
    }
    markdown_lines = render_markdown(
        today=now.date(),
        window_days=args.days,
        totals=totals,
        pass_rate=pass_rate_value,
        failure_kinds=failure_kinds,
        flaky_rows=normalized_flaky,
        last_updated=last_updated,
        runs_path=args.runs,
        flaky_path=args.flaky,
    )

    args.out_markdown.parent.mkdir(parents=True, exist_ok=True)
    args.out_markdown.write_text("\n".join(markdown_lines) + "\n", encoding="utf-8")

    if args.index is not None:
        update_index(args.index, today=now.date())


if __name__ == "__main__":  # pragma: no cover
    main()<|MERGE_RESOLUTION|>--- conflicted
+++ resolved
@@ -50,8 +50,6 @@
     return parser.parse_args()
 
 
-<<<<<<< HEAD
-=======
 def compute_last_updated(runs: list[dict[str, object]]) -> str | None:
     timestamps: list[dt.datetime] = []
     for run in runs:
@@ -248,7 +246,6 @@
     return lines
 
 
->>>>>>> 1e508fab
 def update_index(index_path: Path, *, today: dt.date) -> None:
     index_lines = [
         "---",
