--- conflicted
+++ resolved
@@ -6,11 +6,7 @@
 from collections import Counter
 import datetime as dt
 import json
-<<<<<<< HEAD
-import sys
 import collections
-=======
->>>>>>> 0443d71c
 from pathlib import Path
 import sys
 from typing import Any
