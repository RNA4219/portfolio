#!/usr/bin/env python3
"""Generate weekly QA summary markdown from run history and flaky ranking."""
from __future__ import annotations

from collections import Counter
from collections.abc import Iterable
import csv
import datetime as dt
import json
from pathlib import Path
import re

__all__ = [
    "parse_iso8601",
    "load_runs",
    "load_flaky",
    "filter_by_window",
    "aggregate_status",
    "compute_failure_top",
    "extract_defect_dates",
    "count_new_defects",
    "select_flaky_rows",
    "coerce_str",
    "to_float",
    "coerce_str",
    "format_percentage",
    "format_table",
    "week_over_week_notes",
    "build_front_matter",
    "ensure_front_matter",
    "fallback_write",
]

ISO_RE = re.compile(r"^(?P<date>\d{4}-\d{2}-\d{2})")


def parse_iso8601(value: str | None) -> dt.datetime | None:
    if not value:
        return None
    try:
        if value.endswith("Z"):
            value = value[:-1] + "+00:00"
        return dt.datetime.fromisoformat(value)
    except ValueError:
        match = ISO_RE.match(value)
        if match:
            return dt.datetime.fromisoformat(match.group("date") + "T00:00:00+00:00")
    return None


def load_runs(path: Path) -> list[dict[str, object]]:
    if not path.exists():
        return []
    runs: list[dict[str, object]] = []
    with path.open("r", encoding="utf-8") as handle:
        for line in handle:
            line = line.strip()
            if not line:
                continue
            try:
                record = json.loads(line)
            except json.JSONDecodeError:
                continue
            runs.append(record)
    return runs


def load_flaky(path: Path) -> list[dict[str, object]]:
    if not path.exists():
        return []
    rows: list[dict[str, object]] = []
    with path.open("r", encoding="utf-8") as handle:
        reader = csv.DictReader(handle)
        for row in reader:
            rows.append(row)
    return rows


def filter_by_window(
    items: Iterable[dict[str, object]], start: dt.datetime, end: dt.datetime
) -> list[dict[str, object]]:
    results: list[dict[str, object]] = []
    for item in items:
<<<<<<< HEAD
        ts = parse_iso8601(coerce_str(item.get("ts")))
=======
        ts_value = coerce_str(item.get("ts"))
        ts = parse_iso8601(ts_value)
>>>>>>> 537f925a
        if ts is None:
            continue
        if start <= ts < end:
            results.append(item)
    return results


def aggregate_status(runs: Iterable[dict[str, object]]) -> tuple[int, int, int]:
    passes = fails = errors = 0
    for run in runs:
        status_raw = coerce_str(run.get("status"))
        if status_raw is None:
            continue
        status = status_raw.lower()
        if status == "pass":
            passes += 1
        elif status in {"fail", "failed"}:
            fails += 1
        elif status == "error":
            errors += 1
    return passes, fails, errors


def compute_failure_top(counter: Counter[str], top_n: int = 3) -> str:
    if not counter:
        return "-"
    parts: list[str] = []
    for name, count in counter.most_common(top_n):
        display = name if name else "unknown"
        parts.append(f"{display} {count}")
    return " / ".join(parts)


def extract_defect_dates(path: Path) -> list[dt.date]:
    if not path.exists():
        return []
    dates: list[dt.date] = []
    pattern = re.compile(r"-\s*起票日:\s*(\d{4}-\d{2}-\d{2})")
    with path.open("r", encoding="utf-8") as handle:
        for line in handle:
            match = pattern.search(line)
            if match:
                try:
                    dates.append(dt.date.fromisoformat(match.group(1)))
                except ValueError:
                    continue
    return dates


def count_new_defects(defect_dates: Iterable[dt.date], start: dt.date) -> int:
    return sum(1 for value in defect_dates if value >= start)


def select_flaky_rows(
    rows: list[dict[str, object]], start: dt.datetime, end: dt.datetime
) -> list[dict[str, object]]:
    if not rows:
        return []
    selected: list[dict[str, object]] = []
    for row in rows:
<<<<<<< HEAD
        as_of_raw = coerce_str(row.get("as_of")) or coerce_str(row.get("generated_at"))
=======
        as_of_raw = coerce_str(row.get("as_of"))
        if as_of_raw is None:
            as_of_raw = coerce_str(row.get("generated_at"))
>>>>>>> 537f925a
        as_of_dt = parse_iso8601(as_of_raw) if as_of_raw else None
        if as_of_dt is None:
            selected.append(row)
            continue
        if start.date() <= as_of_dt.date() < end.date():
            selected.append(row)
    return selected


<<<<<<< HEAD
def coerce_str(value: object | None) -> str | None:
    if value is None:
        return None
    if isinstance(value, str):
        stripped = value.strip()
        return stripped or None
    if isinstance(value, (int, float, bool)):
        return str(value)
    return None


def to_float(value: str | None) -> float | None:
    if value is None or value == "":
        return None
    try:
=======
def to_float(value: object) -> float | None:
    if isinstance(value, bool):
>>>>>>> 537f925a
        return float(value)
    if isinstance(value, (int, float)):
        return float(value)
    if isinstance(value, str):
        if value == "":
            return None
        try:
            return float(value)
        except ValueError:
            return None
    return None


def coerce_str(value: object) -> str | None:
    if isinstance(value, str):
        return value
    if isinstance(value, bool):
        return str(value)
    if isinstance(value, (int, float)):
        return str(value)
    return None


def format_percentage(value: float | None) -> str:
    if value is None:
        return "N/A"
    return f"{value * 100:.2f}%"


def format_table(rows: list[dict[str, object]]) -> list[str]:
    header = "| Rank | Canonical ID | Attempts | p_fail | Score |"
    divider = "|-----:|--------------|---------:|------:|------:|"
    body: list[str] = [header, divider]
    for idx, row in enumerate(rows, start=1):
<<<<<<< HEAD
        attempts_value = row.get("attempts") or row.get("Attempts")
        attempts_str = coerce_str(attempts_value)
        attempts_float = to_float(attempts_str) if attempts_str is not None else None
        p_fail = to_float(coerce_str(row.get("p_fail")))
        score = to_float(coerce_str(row.get("score")))
=======
        attempts_value = to_float(row.get("attempts"))
        if attempts_value is None:
            attempts_value = to_float(row.get("Attempts"))
        p_fail_value = to_float(row.get("p_fail"))
        score_value = to_float(row.get("score"))
>>>>>>> 537f925a
        body.append(
            "| {rank} | {cid} | {attempts} | {p_fail:.2f} | {score:.2f} |".format(
                rank=idx,
                cid=coerce_str(row.get("canonical_id")) or "-",
<<<<<<< HEAD
                attempts=int(attempts_float) if attempts_float is not None else 0,
                p_fail=p_fail or 0.0,
                score=score or 0.0,
=======
                attempts=int(attempts_value) if attempts_value is not None else 0,
                p_fail=p_fail_value or 0.0,
                score=score_value or 0.0,
>>>>>>> 537f925a
            )
        )
    if len(body) == 2:
        body.append("| - | データなし | 0 | 0.00 | 0.00 |")
    return body


def week_over_week_notes(
    current_rows: list[dict[str, object]], previous_rows: list[dict[str, object]]
) -> tuple[list[str], list[str]]:
    current_ids = [
<<<<<<< HEAD
        coerce_str(row.get("canonical_id"))
        for row in current_rows
        if coerce_str(row.get("canonical_id"))
    ]
    previous_ids = [
        coerce_str(row.get("canonical_id"))
        for row in previous_rows
        if coerce_str(row.get("canonical_id"))
    ]
    entered = [cid for cid in current_ids if cid and cid not in previous_ids]
    exited = [cid for cid in previous_ids if cid and cid not in current_ids]
=======
        canonical_id
        for row in current_rows
        for canonical_id in [coerce_str(row.get("canonical_id"))]
        if canonical_id
    ]
    previous_ids = [
        canonical_id
        for row in previous_rows
        for canonical_id in [coerce_str(row.get("canonical_id"))]
        if canonical_id
    ]
    entered = [cid for cid in current_ids if cid not in previous_ids]
    exited = [cid for cid in previous_ids if cid not in current_ids]
>>>>>>> 537f925a
    return entered, exited
def build_front_matter(today: dt.date, days: int) -> list[str]:
    return [
        "---",
        "layout: default",
        f"title: Weekly QA Summary — {today.isoformat()}",
        f"description: 直近{days}日間のQA状況サマリ",
        "---",
        "",
    ]


def ensure_front_matter(lines: list[str], today: dt.date, days: int) -> list[str]:
    stripped = list(lines)
    if stripped and stripped[0] == "---":
        try:
            closing = stripped.index("---", 1)
        except ValueError:
            stripped = stripped[1:]
        else:
            stripped = stripped[closing + 1 :]
        while stripped and stripped[0] == "":
            stripped.pop(0)
    return build_front_matter(today, days) + stripped


def fallback_write(out_path: Path, today: dt.date, days: int) -> None:
    if out_path.exists():
        existing = out_path.read_text(encoding="utf-8").splitlines()
    else:
        existing = []

    if not existing:
        placeholder = [
            f"# Weekly QA Summary — {today.isoformat()}",
            "",
            f"## Overview (last {days} days)",
            "- TotalTests: 0",
            "- PassRate: N/A",
            "- NewDefects: 0",
            "- TopFailureKinds: -",
            "",
            "## Top Flaky (score)",
            "| Rank | Canonical ID | Attempts | p_fail | Score |",
            "|-----:|--------------|---------:|------:|------:|",
            "| - | データなし | 0 | 0.00 | 0.00 |",
            "",
            "## Notes",
            "- データソースが見つからなかったため前回出力を保持しました。",
            "",
            "<details><summary>Method</summary>",
            "データソース: runs.jsonl, flaky_rank.csv / 期間: 直近7日 / 再計算: 毎週月曜 09:00 JST",
            "</details>",
            "",
        ]
        out_path.write_text(
            "\n".join(build_front_matter(today, days) + placeholder) + "\n",
            encoding="utf-8",
        )
        return

    updated = ensure_front_matter(existing, today, days)
    title_line = f"# Weekly QA Summary — {today.isoformat()}"
    for idx, line in enumerate(updated):
        if line.startswith("# Weekly QA Summary"):
            updated[idx] = title_line
            break
    else:
        updated.append(title_line)
        updated.append("")

    out_path.write_text("\n".join(updated) + "\n", encoding="utf-8")
<|MERGE_RESOLUTION|>--- conflicted
+++ resolved
@@ -22,7 +22,6 @@
     "select_flaky_rows",
     "coerce_str",
     "to_float",
-    "coerce_str",
     "format_percentage",
     "format_table",
     "week_over_week_notes",
@@ -81,12 +80,8 @@
 ) -> list[dict[str, object]]:
     results: list[dict[str, object]] = []
     for item in items:
-<<<<<<< HEAD
-        ts = parse_iso8601(coerce_str(item.get("ts")))
-=======
         ts_value = coerce_str(item.get("ts"))
         ts = parse_iso8601(ts_value)
->>>>>>> 537f925a
         if ts is None:
             continue
         if start <= ts < end:
@@ -147,13 +142,7 @@
         return []
     selected: list[dict[str, object]] = []
     for row in rows:
-<<<<<<< HEAD
         as_of_raw = coerce_str(row.get("as_of")) or coerce_str(row.get("generated_at"))
-=======
-        as_of_raw = coerce_str(row.get("as_of"))
-        if as_of_raw is None:
-            as_of_raw = coerce_str(row.get("generated_at"))
->>>>>>> 537f925a
         as_of_dt = parse_iso8601(as_of_raw) if as_of_raw else None
         if as_of_dt is None:
             selected.append(row)
@@ -163,7 +152,6 @@
     return selected
 
 
-<<<<<<< HEAD
 def coerce_str(value: object | None) -> str | None:
     if value is None:
         return None
@@ -175,34 +163,21 @@
     return None
 
 
-def to_float(value: str | None) -> float | None:
-    if value is None or value == "":
+def to_float(value: object) -> float | None:
+    if value is None:
         return None
-    try:
-=======
-def to_float(value: object) -> float | None:
     if isinstance(value, bool):
->>>>>>> 537f925a
         return float(value)
     if isinstance(value, (int, float)):
         return float(value)
     if isinstance(value, str):
-        if value == "":
+        s = value.strip()
+        if s == "":
             return None
         try:
-            return float(value)
+            return float(s)
         except ValueError:
             return None
-    return None
-
-
-def coerce_str(value: object) -> str | None:
-    if isinstance(value, str):
-        return value
-    if isinstance(value, bool):
-        return str(value)
-    if isinstance(value, (int, float)):
-        return str(value)
     return None
 
 
@@ -217,32 +192,18 @@
     divider = "|-----:|--------------|---------:|------:|------:|"
     body: list[str] = [header, divider]
     for idx, row in enumerate(rows, start=1):
-<<<<<<< HEAD
-        attempts_value = row.get("attempts") or row.get("Attempts")
-        attempts_str = coerce_str(attempts_value)
-        attempts_float = to_float(attempts_str) if attempts_str is not None else None
-        p_fail = to_float(coerce_str(row.get("p_fail")))
-        score = to_float(coerce_str(row.get("score")))
-=======
         attempts_value = to_float(row.get("attempts"))
         if attempts_value is None:
             attempts_value = to_float(row.get("Attempts"))
         p_fail_value = to_float(row.get("p_fail"))
         score_value = to_float(row.get("score"))
->>>>>>> 537f925a
         body.append(
             "| {rank} | {cid} | {attempts} | {p_fail:.2f} | {score:.2f} |".format(
                 rank=idx,
                 cid=coerce_str(row.get("canonical_id")) or "-",
-<<<<<<< HEAD
-                attempts=int(attempts_float) if attempts_float is not None else 0,
-                p_fail=p_fail or 0.0,
-                score=score or 0.0,
-=======
                 attempts=int(attempts_value) if attempts_value is not None else 0,
                 p_fail=p_fail_value or 0.0,
                 score=score_value or 0.0,
->>>>>>> 537f925a
             )
         )
     if len(body) == 2:
@@ -254,19 +215,6 @@
     current_rows: list[dict[str, object]], previous_rows: list[dict[str, object]]
 ) -> tuple[list[str], list[str]]:
     current_ids = [
-<<<<<<< HEAD
-        coerce_str(row.get("canonical_id"))
-        for row in current_rows
-        if coerce_str(row.get("canonical_id"))
-    ]
-    previous_ids = [
-        coerce_str(row.get("canonical_id"))
-        for row in previous_rows
-        if coerce_str(row.get("canonical_id"))
-    ]
-    entered = [cid for cid in current_ids if cid and cid not in previous_ids]
-    exited = [cid for cid in previous_ids if cid and cid not in current_ids]
-=======
         canonical_id
         for row in current_rows
         for canonical_id in [coerce_str(row.get("canonical_id"))]
@@ -280,8 +228,9 @@
     ]
     entered = [cid for cid in current_ids if cid not in previous_ids]
     exited = [cid for cid in previous_ids if cid not in current_ids]
->>>>>>> 537f925a
     return entered, exited
+
+
 def build_front_matter(today: dt.date, days: int) -> list[str]:
     return [
         "---",
@@ -352,4 +301,4 @@
         updated.append(title_line)
         updated.append("")
 
-    out_path.write_text("\n".join(updated) + "\n", encoding="utf-8")
+    out_path.write_text("\n".join(updated) + "\n", encoding="utf-8")