"""Utility scripts and helpers for repository tooling."""
<<<<<<< HEAD

from __future__ import annotations

import sys
from importlib.util import module_from_spec, spec_from_file_location
from pathlib import Path
from types import ModuleType

__all__ = []


def _ensure_namespace(package: str, location: Path) -> ModuleType:
    module = sys.modules.get(package)
    if module is not None:
        return module
    namespace = ModuleType(package)
    namespace.__file__ = str(location / "__init__.py") if (location / "__init__.py").exists() else str(location)
    namespace.__path__ = [str(location)]
    sys.modules[package] = namespace
    return namespace


def _load_package(alias: str, origin: Path) -> None:
    if alias in sys.modules:
        return
    spec = spec_from_file_location(alias, origin, submodule_search_locations=[str(origin.parent)])
    if spec is None or spec.loader is None:
        return
    module = module_from_spec(spec)
    sys.modules[alias] = module
    spec.loader.exec_module(module)


_REPO_ROOT = Path(__file__).resolve().parent.parent
_REPORT_ROOT = _REPO_ROOT / "projects" / "04-llm-adapter" / "tools" / "report"
_METRICS_ROOT = _REPORT_ROOT / "metrics"

if _METRICS_ROOT.exists():
    _ensure_namespace("tools.report", _REPORT_ROOT)
    _load_package("tools.report.metrics", _METRICS_ROOT / "__init__.py")
    metrics_to_html = _REPORT_ROOT / "metrics_to_html.py"
    if metrics_to_html.exists():
        _load_package("tools.report.metrics_to_html", metrics_to_html)
=======
from __future__ import annotations

from pathlib import Path

_current_dir = Path(__file__).resolve().parent
_legacy_tools = _current_dir.parent / "projects" / "04-llm-adapter" / "tools"

__path__ = [str(_current_dir)]
if _legacy_tools.exists():
    __path__.append(str(_legacy_tools))

__all__ = []
>>>>>>> 695cfb28
<|MERGE_RESOLUTION|>--- conflicted
+++ resolved
@@ -1,5 +1,4 @@
 """Utility scripts and helpers for repository tooling."""
-<<<<<<< HEAD
 
 from __future__ import annotations
 
@@ -7,6 +6,13 @@
 from importlib.util import module_from_spec, spec_from_file_location
 from pathlib import Path
 from types import ModuleType
+
+_current_dir = Path(__file__).resolve().parent
+_legacy_tools = _current_dir.parent / "projects" / "04-llm-adapter" / "tools"
+
+__path__ = [str(_current_dir)]
+if _legacy_tools.exists():
+    __path__.append(str(_legacy_tools))
 
 __all__ = []
 
@@ -43,17 +49,3 @@
     metrics_to_html = _REPORT_ROOT / "metrics_to_html.py"
     if metrics_to_html.exists():
         _load_package("tools.report.metrics_to_html", metrics_to_html)
-=======
-from __future__ import annotations
-
-from pathlib import Path
-
-_current_dir = Path(__file__).resolve().parent
-_legacy_tools = _current_dir.parent / "projects" / "04-llm-adapter" / "tools"
-
-__path__ = [str(_current_dir)]
-if _legacy_tools.exists():
-    __path__.append(str(_legacy_tools))
-
-__all__ = []
->>>>>>> 695cfb28
