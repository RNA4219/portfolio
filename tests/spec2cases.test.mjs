--- conflicted
+++ resolved
@@ -4,12 +4,6 @@
 import { SPEC2CASES_SAMPLE_SPEC_MD_PATH } from '../scripts/paths.mjs';
 
 test('markdown specs with headings are parsed into cases', () => {
-<<<<<<< HEAD
-  const specPath = path.join(rootDir, 'docs/examples/spec2cases/spec.sample.md');
-  const result = parseSpecFile(specPath);
-=======
-  const result = parseSpecFile(SPEC2CASES_SAMPLE_SPEC_MD_PATH);
->>>>>>> 848d3989
 
   assert.equal(result.suite, 'ログイン機能');
   assert.equal(result.cases.length, 2);
