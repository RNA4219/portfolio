--- conflicted
+++ resolved
@@ -1,7 +1,6 @@
 from __future__ import annotations
 
 from pathlib import Path
-<<<<<<< HEAD
 from typing import Iterable
 
 import pytest
@@ -18,15 +17,6 @@
     "{{ '/test-plan.html' | relative_url }}",
     "{{ '/defect-report-sample.html' | relative_url }}",
     "{{ '/weekly-summary.html' | relative_url }}",
-=======
-import re
-
-import pytest
-
-DOCS = (
-    Path("docs/evidence/README.md"),
-    Path("docs/en/evidence/README.md"),
->>>>>>> cf95a808
 )
 
 SECTION_PATTERN = re.compile(
