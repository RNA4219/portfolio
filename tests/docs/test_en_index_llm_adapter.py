--- conflicted
+++ resolved
@@ -34,17 +34,11 @@
     assert any(pattern.search(normalized) for pattern in CLI_PROMPT_PATTERNS), (
         "One of --prompt / --prompt-file / --prompts is required"
     )
-<<<<<<< HEAD
     expected_prompts_arg = f"--prompts {PROMPTS_PATH.as_posix()}".casefold()
     assert (
         expected_prompts_arg in normalized
     ), f"CLI は {PROMPTS_PATH} を参照してください"
     assert PROMPTS_PATH.exists(), f"{PROMPTS_PATH} が存在しません"
-=======
-    assert (
-        PROMPTS_DATASET_PATH in normalized
-    ), f"{PROMPTS_DATASET_PATH} の記述がありません"
->>>>>>> e0bbee5b
     assert "python adapter/run_compare.py" in normalized, "Python CLI の記述がありません"
 
 
