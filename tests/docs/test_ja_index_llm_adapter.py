from __future__ import annotations

import re

from pathlib import Path


CLI_PROVIDER_PATTERN = re.compile(
    r"--provider(?:\s+|=)adapter/config/providers/[\w\-/]+\.ya?ml",
    re.IGNORECASE,
)
CLI_PROMPT_FLAG_PATTERN = re.compile(
    r"--prompts?(?:-file)?(?:\s+|=)([^\s]+)",
    re.IGNORECASE,
)
<<<<<<< HEAD
PROMPT_SUFFIX = "examples/prompts/ja_one_liner.jsonl"
=======
PROMPT_FLAG_PATTERN = re.compile(
    r"--(?:prompt|prompt-file|prompts)(?:\s+|=)([^\s`]+)",
    re.IGNORECASE,
)
EXPECTED_PROMPT_PATH = Path("examples/prompts/ja_one_liner.jsonl")


def _resolve_prompt_path(prompt_path: str) -> Path:
    path = Path(prompt_path)
    if path.exists():
        return path
    candidate = Path("projects/04-llm-adapter") / path
    return candidate
>>>>>>> e0bbee5b


def _normalize_text(value: str) -> str:
    return re.sub(r"\s+", " ", value).strip().casefold()


def _assert_cli_flags(snippet: str) -> None:
<<<<<<< HEAD
    sanitized = re.sub(r"<[^>]+>", " ", snippet)
    normalized = _normalize_text(sanitized)
=======
    snippet_without_tags = re.sub(r"<[^>]+>", " ", snippet)
    normalized = _normalize_text(snippet_without_tags)
>>>>>>> e0bbee5b
    assert CLI_PROVIDER_PATTERN.search(
        normalized
    ), "--provider adapter/config/providers/*.yaml が不足しています"
    prompt_match = CLI_PROMPT_FLAG_PATTERN.search(sanitized)
    assert prompt_match, "--prompt / --prompt-file / --prompts のいずれかが不足しています"
    prompt_path = prompt_match.group(1).strip().strip("`'\"")
    assert prompt_path.casefold().endswith(PROMPT_SUFFIX), (
        f"{PROMPT_SUFFIX} を指していません: {prompt_path}"
    )
    candidate_paths = (
        Path(prompt_path),
        Path("projects/04-llm-adapter") / prompt_path,
    )
    assert any(path.exists() for path in candidate_paths), (
        f"{prompt_path} の実体が存在しません"
    )
    prompt_match = PROMPT_FLAG_PATTERN.search(snippet_without_tags)
    assert prompt_match, "--prompt 系フラグからパスを抽出できません"
    prompt_path = prompt_match.group(1)
    assert (
        prompt_path == EXPECTED_PROMPT_PATH.as_posix()
    ), "--prompt 系フラグが examples/prompts/ja_one_liner.jsonl を指していません"
    resolved = _resolve_prompt_path(prompt_path)
    assert resolved.exists(), f"{resolved} が存在しません"
    assert "python adapter/run_compare.py" in normalized, "Python CLI の記述がありません"


def _extract_weekly_summary_block(content: str) -> str:
    heading = "### 04. LLM Adapter — Provider Orchestration"
    start = content.find(heading)
    assert start != -1, "Weekly Summary の 04 番セクションが見つかりません"
    remainder = content[start:]
    next_heading = remainder.find("\n### ")
    return remainder if next_heading == -1 else remainder[:next_heading]


def test_llm_adapter_card_describes_provider_integration() -> None:
    content = Path("docs/index.md").read_text(encoding="utf-8")

    card_match = re.search(
        r"<article class=\"demo-card\" id=\"demo-04\">(.*?)</article>",
        content,
        re.DOTALL,
    )
    assert card_match, "04 番カードが見つかりません"

    card_block = card_match.group(1)
    _assert_cli_flags(card_block)
    normalized_card = _normalize_text(re.sub(r"<[^>]+>", " ", card_block))
    assert "data/runs-metrics.jsonl" in normalized_card, "メトリクス出力先が更新されていません"
    assert "pnpm" not in normalized_card, "旧 CLI コマンドが残っています"

    summary_block = _extract_weekly_summary_block(content)
    _assert_cli_flags(summary_block)<|MERGE_RESOLUTION|>--- conflicted
+++ resolved
@@ -13,23 +13,7 @@
     r"--prompts?(?:-file)?(?:\s+|=)([^\s]+)",
     re.IGNORECASE,
 )
-<<<<<<< HEAD
 PROMPT_SUFFIX = "examples/prompts/ja_one_liner.jsonl"
-=======
-PROMPT_FLAG_PATTERN = re.compile(
-    r"--(?:prompt|prompt-file|prompts)(?:\s+|=)([^\s`]+)",
-    re.IGNORECASE,
-)
-EXPECTED_PROMPT_PATH = Path("examples/prompts/ja_one_liner.jsonl")
-
-
-def _resolve_prompt_path(prompt_path: str) -> Path:
-    path = Path(prompt_path)
-    if path.exists():
-        return path
-    candidate = Path("projects/04-llm-adapter") / path
-    return candidate
->>>>>>> e0bbee5b
 
 
 def _normalize_text(value: str) -> str:
@@ -37,13 +21,8 @@
 
 
 def _assert_cli_flags(snippet: str) -> None:
-<<<<<<< HEAD
     sanitized = re.sub(r"<[^>]+>", " ", snippet)
     normalized = _normalize_text(sanitized)
-=======
-    snippet_without_tags = re.sub(r"<[^>]+>", " ", snippet)
-    normalized = _normalize_text(snippet_without_tags)
->>>>>>> e0bbee5b
     assert CLI_PROVIDER_PATTERN.search(
         normalized
     ), "--provider adapter/config/providers/*.yaml が不足しています"
