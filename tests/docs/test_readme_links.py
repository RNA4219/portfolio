"""Guardrails for README shadow adapter references."""

from pathlib import Path

ALLOWED_SHADOW_TERMS: tuple[str, ...] = (
    "shadow 版",
    "shadow 実行",
    "shadow/fallback",
)

RED_WORDS: tuple[str, ...] = (
    "projects/04-llm-adapter-shadow",
    "04-llm-adapter-shadow",
)


def test_readme_llm_adapter_section_highlights_cli_usage() -> None:
    readme = Path("README.md").read_text(encoding="utf-8")

    expected_snippets = (
        "4. **04: llm-adapter —",
        "### 4. llm-adapter —",
        "llm-adapter --provider adapter/config/providers/openai.yaml \\",
        "    --prompts examples/prompts/ja_one_liner.jsonl --out out/",
        "* `out/metrics.jsonl`",
    )

    for snippet in expected_snippets:
        assert (
            snippet in readme
        ), f"README.md に llm-adapter の CLI 手順が {snippet!r} 形式で記載されていません。"


def test_llm_adapter_readme_does_not_reference_missing_paths() -> None:
    readme = Path("projects/04-llm-adapter/README.md").read_text(encoding="utf-8")

    missing_examples = [
        "path/to/judge.yaml",
        "path/to/output_schema.json",
    ]

    offenders = [example for example in missing_examples if example in readme]

    assert not offenders, (
        "projects/04-llm-adapter/README.md に存在しないパスのプレースホルダーが残っています: {targets}"
    ).format(targets=", ".join(offenders))


def test_readme_shadow_references_stay_within_allowlist() -> None:
    readme = Path("README.md").read_text(encoding="utf-8")

    for red_word in RED_WORDS:
        assert red_word not in readme, (
            "README.md に禁止ワード {word!r} が含まれています。"
            "shadow に関する説明は {allowed} などの表記に揃えてください。"
        ).format(word=red_word, allowed=", ".join(ALLOWED_SHADOW_TERMS))


<<<<<<< HEAD
def test_readme_quick_start_commands_are_scoped_to_section() -> None:
    readme = Path("README.md").read_text(encoding="utf-8")

    heading = "### Quick Start (JA / EN)"
    assert readme.count(heading) == 1, "Quick Start セクション見出しを1箇所に統一してください。"

    heading_position = readme.index(heading)
    quick_start_commands = (
        "just setup",
        "just test",
        "just lint",
        "just report",
        "just openrouter-stream-probe",
        "just openrouter-stats",
    )

    for command in quick_start_commands:
        assert command in readme, f"Quick Start セクションから {command!r} が見つかりません。"
        assert (
            readme.index(command) > heading_position
        ), f"Quick Start コマンド {command!r} は {heading!r} セクション以外に記載しないでください。"
=======
def test_readme_quick_start_is_single_section() -> None:
    readme_lines = Path("README.md").read_text(encoding="utf-8").splitlines()

    quick_start_headings = [
        line for line in readme_lines if line.lower().startswith("### quick start")
    ]

    assert (
        len(quick_start_headings) == 1
    ), "README.md の Quick Start 見出しは単一のセクションに揃えてください。"

    duplicate_quick_start_bullets = [
        line
        for line in readme_lines
        if line.startswith("- ") and "Quick Start" in line
    ]

    assert not duplicate_quick_start_bullets, (
        "Quick Start 情報は箇条書きではなく Quick Start セクションに集約してください。"
    )
>>>>>>> 33109f17
<|MERGE_RESOLUTION|>--- conflicted
+++ resolved
@@ -56,7 +56,6 @@
         ).format(word=red_word, allowed=", ".join(ALLOWED_SHADOW_TERMS))
 
 
-<<<<<<< HEAD
 def test_readme_quick_start_commands_are_scoped_to_section() -> None:
     readme = Path("README.md").read_text(encoding="utf-8")
 
@@ -78,7 +77,6 @@
         assert (
             readme.index(command) > heading_position
         ), f"Quick Start コマンド {command!r} は {heading!r} セクション以外に記載しないでください。"
-=======
 def test_readme_quick_start_is_single_section() -> None:
     readme_lines = Path("README.md").read_text(encoding="utf-8").splitlines()
 
@@ -98,5 +96,4 @@
 
     assert not duplicate_quick_start_bullets, (
         "Quick Start 情報は箇条書きではなく Quick Start セクションに集約してください。"
-    )
->>>>>>> 33109f17
+    )