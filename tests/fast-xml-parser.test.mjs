import assert from 'node:assert/strict';
<<<<<<< HEAD
import { test } from 'node:test';

// External dependency stubs
=======

>>>>>>> 95761226
import { XMLParser } from 'fast-xml-parser';

test('XMLParser parses basic junit suite with attributes and text content', () => {
  const xml =
    `<?xml version="1.0" encoding="UTF-8"?>` +
    `<testsuite name="Example" tests="1">` +
    `<testcase classname="Login" name="HappyPath" time="0.42"><failure>boom</failure></testcase>` +
    `</testsuite>`;

  const parser = new XMLParser({
    ignoreAttributes: false,
    attributeNamePrefix: '',
    allowBooleanAttributes: true,
  });
  const result = parser.parse(xml);

  assert.deepEqual(result, {
    testsuite: {
      name: 'Example',
      tests: '1',
      testcase: {
        classname: 'Login',
        name: 'HappyPath',
        time: '0.42',
        failure: 'boom',
      },
    },
  });
});

test('XMLParser parses junit-like suites with attributes and text content (multiple cases)', () => {
  const parser = new XMLParser({
    ignoreAttributes: false,
    attributeNamePrefix: '',
    allowBooleanAttributes: true,
  });

  const xml = `
    <testsuite name="Login" tests="2">
      <testcase classname="Login" name="HappyPath">
        <failure>boom</failure>
      </testcase>
      <testcase classname="Login" name="Retry" skipped/>
    </testsuite>
  `;

  const result = parser.parse(xml);

  assert.ok(result.testsuite, 'testsuite element is present');
  assert.equal(result.testsuite.name, 'Login');
  assert.equal(result.testsuite.tests, '2');

  const cases = Array.isArray(result.testsuite.testcase)
    ? result.testsuite.testcase
    : [result.testsuite.testcase];

  assert.equal(cases.length, 2);

  const [first, second] = cases;
  assert.deepEqual(first, {
    classname: 'Login',
    name: 'HappyPath',
    failure: 'boom',
  });
  assert.deepEqual(second, {
    classname: 'Login',
    name: 'Retry',
    skipped: true,
  });
});

test('XMLParser groups repeated elements into arrays and honours boolean attributes', () => {
  const xml =
    `<testsuite>` +
    `<testcase classname="Login" name="HappyPath"/>` +
    `<testcase classname="Login" name="Retry" flaky/>` +
    `</testsuite>`;

  const parser = new XMLParser({
    ignoreAttributes: false,
    attributeNamePrefix: '',
    allowBooleanAttributes: true,
  });
  const result = parser.parse(xml);

  assert.deepEqual(result, {
    testsuite: {
      testcase: [
        { classname: 'Login', name: 'HappyPath' },
        { classname: 'Login', name: 'Retry', flaky: true },
      ],
    },
  });
});

test('XMLParser groups repeated suite nodes into arrays', () => {
  const parser = new XMLParser({
    ignoreAttributes: false,
    attributeNamePrefix: '',
  });

  const xml = `
    <testsuites>
      <testsuite name="A"/>
      <testsuite name="B"/>
    </testsuites>
  `;

  const result = parser.parse(xml);

  assert.ok(Array.isArray(result.testsuites.testsuite));
  assert.deepEqual(result.testsuites.testsuite, [{ name: 'A' }, { name: 'B' }]);
});<|MERGE_RESOLUTION|>--- conflicted
+++ resolved
@@ -1,11 +1,4 @@
 import assert from 'node:assert/strict';
-<<<<<<< HEAD
-import { test } from 'node:test';
-
-// External dependency stubs
-=======
-
->>>>>>> 95761226
 import { XMLParser } from 'fast-xml-parser';
 
 test('XMLParser parses basic junit suite with attributes and text content', () => {
