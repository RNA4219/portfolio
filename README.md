--- conflicted
+++ resolved
@@ -179,7 +179,6 @@
 
 ## リリース (Releases)
 
-<<<<<<< HEAD
 - 最新: [v0.3 – flaky検出＋週次サマリ](https://github.com/Ryosuke4219/portfolio/releases/tag/v0.3)
 
 ### マイルストーン一覧
@@ -194,18 +193,7 @@
 2. 対象コミットに注釈付きタグを作成: `git tag -a v0.x <commit> -m "v0.x – サマリ"`
 3. `gh release create v0.x --verify-tag --notes-file docs/releases/v0.x.md` で GitHub Releases を公開し、README の最新リンクを更新。
 4. タグと README 更新を `git push --follow-tags` で共有。
-=======
-リリース作業は [Issue #2](https://github.com/Ryosuke4219/portfolio/issues/2) を親チケットとして運用します。各マイルストーンで実施する手順は次のとおりです。
-
-1. `CHANGELOG.md` の `Unreleased` セクションに直近の変更点を箇条書きで集約する。
-2. Issue #2 で対象バージョンを宣言し、`Unreleased` の内容を新しいバージョンセクション（例: `v0.2 - 2025-10-xx`）へ移動して日付を確定する。
-3. リリース PR では上記変更とテスト結果をあわせて共有し、マージ後に Git タグと GitHub Release を作成する。
-4. 次サイクルのために `Unreleased` セクションを空にしておく。
-
-- GitHub Releases でマイルストーン単位の成果をタグ付けします。
-- 例: `v0.1 – 初期プロジェクト群`, `v0.2 – flaky検出＋週次サマリ`, `v0.3 – LLMアダプタ（shadow/fallback）最小版`。
-- 変更点サマリ・テスト状況・関連ドキュメントへのリンクを添えて公開することで、初見でも進化の軌跡をたどれるようにします。
->>>>>>> 97f0ca6a
+
 
 ---
 
