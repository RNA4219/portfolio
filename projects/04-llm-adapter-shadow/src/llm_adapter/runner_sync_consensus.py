"""Consensus strategy for synchronous runner."""
from __future__ import annotations

from collections.abc import Callable
from typing import TYPE_CHECKING, cast

from .parallel_exec import ParallelAllResult, ParallelExecutionError
<<<<<<< HEAD
from .provider_spi import ProviderResponse, ProviderSPI
=======
from .provider_spi import ProviderResponse, ProviderSPI, TokenUsage
>>>>>>> d5fc7a82
from .runner_parallel import ConsensusObservation, compute_consensus
from .runner_sync_modes import _limited_providers, _raise_no_attempts
from .runner_shared import estimate_cost
from .shadow import ShadowMetrics
from .runner_shared import estimate_cost
from .utils import content_hash

if TYPE_CHECKING:
    from .runner_sync import ProviderInvocationResult
    from .runner_sync_modes import SyncRunContext


class ConsensusStrategy:
    def execute(
        self, context: SyncRunContext
    ) -> ProviderResponse | ParallelAllResult[
        ProviderInvocationResult, ProviderResponse
    ]:
        runner = context.runner
        total_providers = len(runner.providers)
        results: list[ProviderInvocationResult | None] = [None] * total_providers
        max_attempts = runner._config.max_attempts
        providers = _limited_providers(runner.providers, max_attempts)

        def make_worker(
            index: int, provider: ProviderSPI
        ) -> Callable[[], ProviderInvocationResult]:
            def worker() -> ProviderInvocationResult:
                result = runner._invoke_provider_sync(
                    provider,
                    context.request,
                    attempt=index,
                    total_providers=total_providers,
                    event_logger=context.event_logger,
                    request_fingerprint=context.request_fingerprint,
                    metadata=context.metadata,
                    shadow=context.shadow,
                    metrics_path=context.metrics_path,
                    capture_shadow_metrics=True,
                )
                results[index - 1] = result
                if result.response is None:
                    error = result.error
                    if error is not None:
                        raise error
                    error = ParallelExecutionError("provider returned no response")
                    result.error = error
                    raise error
                return result

            return worker

        workers = [
            make_worker(index, provider)
            for index, provider in enumerate(providers, start=1)
        ]
        if not workers:
            _raise_no_attempts(context)

        try:
            invocations = context.run_parallel_all(
                workers, max_concurrency=runner._config.max_concurrency
            )
            fatal = runner._extract_fatal_error(results)
            if fatal is not None:
                raise fatal from None
            candidates: list[
                tuple[str, ProviderResponse, dict[str, object]]
            ] = []
            observations: list[ConsensusObservation] = []
            for invocation in invocations:
                response = invocation.response
                if response is None:
                    continue
<<<<<<< HEAD
                tokens_usage = response.token_usage
                tokens_in = (
                    invocation.tokens_in
                    if invocation.tokens_in is not None
                    else tokens_usage.prompt
                )
                tokens_out = (
                    invocation.tokens_out
                    if invocation.tokens_out is not None
                    else tokens_usage.completion
                )
                cost_estimate = None
                if tokens_in is not None and tokens_out is not None:
                    cost_estimate = estimate_cost(
                        invocation.provider,
                        int(tokens_in),
                        int(tokens_out),
                    )
                observations.append(
                    ConsensusObservation(
                        provider_id=invocation.provider.name(),
                        response=response,
                        latency_ms=response.latency_ms,
                        tokens=response.token_usage,
=======
                provider_name = invocation.provider.name()
                tokens_in = invocation.tokens_in
                tokens_out = invocation.tokens_out
                tokens: TokenUsage | None = None
                if tokens_in is not None and tokens_out is not None:
                    tokens = TokenUsage(prompt=tokens_in, completion=tokens_out)
                    cost_estimate = estimate_cost(
                        invocation.provider, tokens_in, tokens_out
                    )
                else:
                    cost_estimate = None
                latency_ms = invocation.latency_ms
                if latency_ms is None:
                    latency_ms = response.latency_ms
                observations.append(
                    ConsensusObservation(
                        provider_id=provider_name,
                        response=response,
                        latency_ms=latency_ms,
                        tokens=tokens,
>>>>>>> d5fc7a82
                        cost_estimate=cost_estimate,
                    )
                )
                metadata: dict[str, object] = {
                    "invocation": invocation,
                    "attempt": invocation.attempt,
                    "latency_ms": latency_ms,
                    "tokens_in": invocation.tokens_in,
                    "tokens_out": invocation.tokens_out,
                }
                candidates.append((provider_name, response, metadata))
            if not candidates:
                failure_details: list[dict[str, str]] = []
                for invocation in invocations:
                    provider_name = invocation.provider.name()
                    attempt_label = str(invocation.attempt)
                    error = invocation.error
                    summary = (
                        f"{type(error).__name__}: {error}"
                        if error is not None
                        else "unknown error"
                    )
                    failure_details.append(
                        {
                            "provider": provider_name,
                            "attempt": attempt_label,
                            "summary": summary,
                        }
                    )
                detail_text = "; ".join(
                    f"{item['provider']} (attempt {item['attempt']}): {item['summary']}"
                    for item in failure_details
                )
                message = "all workers failed"
                if detail_text:
                    message = f"{message}: {detail_text}"
                error = ParallelExecutionError(message, failures=failure_details)
                raise error
            consensus = compute_consensus(
                observations,
                config=runner._config.consensus,
            )
            winner_name, _, winner_metadata = next(
                entry
                for entry in candidates
                if entry[1] is consensus.response
            )
            winner_invocation = cast(
                "ProviderInvocationResult",
                winner_metadata["invocation"],
            )
            votes_against = (
                consensus.total_voters - consensus.votes - consensus.abstained
            )
            event_logger = context.event_logger
            if event_logger is not None:
                candidate_summaries = [
                    {
                        "provider": provider_name,
                        "latency_ms": response.latency_ms,
                        "votes": consensus.tally.get(response.text.strip(), 0),
                        "text_hash": content_hash("consensus", response.text),
                    }
                    for provider_name, response, _ in candidates
                ]
                event_logger.emit(
                    "consensus_vote",
                    {
                        "request_fingerprint": context.request_fingerprint,
                        "reason": consensus.reason,
                        "strategy": consensus.strategy,
                        "tie_breaker": consensus.tie_breaker,
                        "quorum": consensus.min_votes,
                        "min_votes": consensus.min_votes,
                        "score_threshold": consensus.score_threshold,
                        "voters_total": consensus.total_voters,
                        "votes_for": consensus.votes,
                        "votes_against": votes_against,
                        "abstained": consensus.abstained,
                        "chosen_provider": winner_name,
                        "winner_provider": winner_name,
                        "winner_score": consensus.winner_score,
                        "winner_latency_ms": consensus.response.latency_ms,
                        "tie_break_applied": consensus.tie_break_applied,
                        "tie_break_reason": consensus.tie_break_reason,
                        "tie_breaker_selected": consensus.tie_breaker_selected,
                        "rounds": consensus.rounds,
                        "scores": consensus.scores,
                        "schema_checked": consensus.schema_checked,
                        "schema_failures": consensus.schema_failures,
                        "judge": consensus.judge_name,
                        "judge_score": consensus.judge_score,
                        "votes": dict(consensus.tally),
                        "candidate_summaries": candidate_summaries,
                    },
                )
            if winner_invocation.shadow_metrics is not None:
                shadow_metrics = cast(ShadowMetrics, winner_invocation.shadow_metrics)
                shadow_payload = shadow_metrics.payload
                extra: dict[str, object] = {
                    "shadow_consensus_delta": {
                        "votes_for": consensus.votes,
                        "votes_total": consensus.total_voters,
                        "tie_break_applied": consensus.tie_break_applied,
                        "winner_score": consensus.winner_score,
                        "rounds": consensus.rounds,
                        "tie_break_reason": consensus.tie_break_reason,
                        "tie_breaker_selected": consensus.tie_breaker_selected,
                        "judge": consensus.judge_name,
                        "judge_score": consensus.judge_score,
                        "reason": consensus.reason,
                    }
                }
                if not shadow_payload.get("shadow_ok", True):
                    error = shadow_payload.get("shadow_error")
                    if error is not None:
                        extra["shadow_consensus_error"] = error
                winner_invocation.shadow_metrics_extra = extra
            return consensus.response
        except ParallelExecutionError as exc:
            fatal = runner._extract_fatal_error(results)
            if fatal is not None:
                raise fatal from None
            raise exc
        finally:
            runner._log_parallel_results(
                results,
                event_logger=context.event_logger,
                request=context.request,
                request_fingerprint=context.request_fingerprint,
                metadata=context.metadata,
                run_started=context.run_started,
                shadow_used=context.shadow_used,
            )<|MERGE_RESOLUTION|>--- conflicted
+++ resolved
@@ -5,11 +5,7 @@
 from typing import TYPE_CHECKING, cast
 
 from .parallel_exec import ParallelAllResult, ParallelExecutionError
-<<<<<<< HEAD
-from .provider_spi import ProviderResponse, ProviderSPI
-=======
 from .provider_spi import ProviderResponse, ProviderSPI, TokenUsage
->>>>>>> d5fc7a82
 from .runner_parallel import ConsensusObservation, compute_consensus
 from .runner_sync_modes import _limited_providers, _raise_no_attempts
 from .runner_shared import estimate_cost
@@ -84,7 +80,6 @@
                 response = invocation.response
                 if response is None:
                     continue
-<<<<<<< HEAD
                 tokens_usage = response.token_usage
                 tokens_in = (
                     invocation.tokens_in
@@ -109,7 +104,6 @@
                         response=response,
                         latency_ms=response.latency_ms,
                         tokens=response.token_usage,
-=======
                 provider_name = invocation.provider.name()
                 tokens_in = invocation.tokens_in
                 tokens_out = invocation.tokens_out
@@ -130,7 +124,6 @@
                         response=response,
                         latency_ms=latency_ms,
                         tokens=tokens,
->>>>>>> d5fc7a82
                         cost_estimate=cost_estimate,
                     )
                 )
