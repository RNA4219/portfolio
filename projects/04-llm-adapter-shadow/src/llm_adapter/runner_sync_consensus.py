--- conflicted
+++ resolved
@@ -70,7 +70,6 @@
             fatal = runner._extract_fatal_error(results)
             if fatal is not None:
                 raise fatal from None
-<<<<<<< HEAD
             candidates: list[
                 tuple[str, ProviderResponse, dict[str, object]]
             ] = []
@@ -89,14 +88,7 @@
                     (invocation.provider.name(), response, metadata)
                 )
             if not candidates:
-=======
-            successful: list[tuple[ProviderInvocationResult, ProviderResponse]] = [
-                (res, res.response)
-                for res in invocations
-                if res.response is not None
-            ]
-            if not successful:
->>>>>>> 446028ad
+
                 failure_details: list[dict[str, str]] = []
                 for invocation in invocations:
                     provider_name = invocation.provider.name()
