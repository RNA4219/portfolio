--- conflicted
+++ resolved
@@ -5,14 +5,11 @@
 from typing import TYPE_CHECKING, cast
 
 from .parallel_exec import ParallelAllResult, ParallelExecutionError
-<<<<<<< HEAD
 from .provider_spi import ProviderResponse, ProviderSPI
 from .runner_parallel import ConsensusObservation, compute_consensus
 from .runner_shared import estimate_cost
-=======
 from .provider_spi import ProviderResponse, ProviderSPI, TokenUsage
 from .runner_parallel import ConsensusObservation, compute_consensus
->>>>>>> 60ed05a6
 from .runner_sync_modes import _limited_providers, _raise_no_attempts
 from .shadow import ShadowMetrics
 from .runner_shared import estimate_cost
@@ -85,7 +82,6 @@
                 response = invocation.response
                 if response is None:
                     continue
-<<<<<<< HEAD
                 tokens_in = invocation.tokens_in
                 tokens_out = invocation.tokens_out
                 usage = response.token_usage
@@ -119,7 +115,6 @@
                 candidates.append(
                     (invocation.provider.name(), response, metadata, observation)
                 )
-=======
                 provider_name = invocation.provider.name()
                 tokens_in = invocation.tokens_in
                 tokens_out = invocation.tokens_out
@@ -151,7 +146,6 @@
                     "tokens_out": invocation.tokens_out,
                 }
                 candidates.append((provider_name, response, metadata))
->>>>>>> 60ed05a6
             if not candidates:
                 failure_details: list[dict[str, str]] = []
                 for invocation in invocations:
