--- conflicted
+++ resolved
@@ -5,11 +5,7 @@
 from typing import TYPE_CHECKING, cast
 
 from .parallel_exec import ParallelAllResult, ParallelExecutionError
-<<<<<<< HEAD
-from .provider_spi import ProviderResponse, ProviderSPI
-=======
 from .provider_spi import ProviderResponse, ProviderSPI, TokenUsage
->>>>>>> 05854480
 from .runner_parallel import ConsensusObservation, compute_consensus
 from .runner_sync_modes import _limited_providers, _raise_no_attempts
 from .runner_shared import estimate_cost
@@ -84,7 +80,6 @@
                 response = invocation.response
                 if response is None:
                     continue
-<<<<<<< HEAD
                 tokens_usage = response.token_usage
                 tokens_in = (
                     invocation.tokens_in
@@ -111,7 +106,6 @@
                     cost_estimate=cost_estimate,
                 )
                 observations.append(observation)
-=======
                 provider_name = invocation.provider.name()
                 tokens_in = invocation.tokens_in
                 tokens_out = invocation.tokens_out
@@ -135,7 +129,6 @@
                         cost_estimate=cost_estimate,
                     )
                 )
->>>>>>> 05854480
                 metadata: dict[str, object] = {
                     "invocation": invocation,
                     "attempt": invocation.attempt,
