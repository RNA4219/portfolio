--- conflicted
+++ resolved
@@ -5,14 +5,8 @@
 from typing import cast, TYPE_CHECKING
 
 from .parallel_exec import ParallelAllResult, ParallelExecutionError
-<<<<<<< HEAD
 from .provider_spi import ProviderSPI, ProviderResponse
 from .runner_parallel import ConsensusInput, compute_consensus
-=======
-from .provider_spi import ProviderResponse, ProviderSPI
-from .runner_parallel import compute_consensus
-from .runner_sync_modes import _limited_providers, _raise_no_attempts
->>>>>>> f8cd188d
 from .shadow import ShadowMetrics
 from .utils import content_hash
 
@@ -119,7 +113,6 @@
                     message = f"{message}: {detail_text}"
                 error = ParallelExecutionError(message, failures=failure_details)
                 raise error
-<<<<<<< HEAD
             consensus_inputs = [
                 ConsensusInput(
                     provider=invocation.provider,
@@ -128,9 +121,6 @@
                 )
                 for index, (invocation, response) in enumerate(successful)
             ]
-=======
-            responses_for_consensus = [response for _, response, _ in candidates]
->>>>>>> f8cd188d
             consensus = compute_consensus(
                 consensus_inputs,
                 config=runner._config.consensus,
