from __future__ import annotations

import asyncio
import inspect
import warnings
from collections.abc import Awaitable, Callable, Mapping, Sequence
from dataclasses import InitVar, dataclass, field
from typing import Any, Protocol, cast

from .utils import ensure_str_list
from .utils import extract_prompt_from_messages as _extract_prompt_from_messages
from .utils import normalize_message as _normalize_message

normalize_message = _normalize_message
extract_prompt_from_messages = _extract_prompt_from_messages


@dataclass
class ProviderRequest:
    model: str = field(default="")
    prompt: str = ""
    messages: Sequence[Mapping[str, Any]] | None = None
    max_tokens: int | None = 256
    temperature: float | None = None
    top_p: float | None = None
    stop: tuple[str, ...] | None = None
    timeout_s: float | None = 30
    metadata: Mapping[str, Any] | None = None
    options: dict[str, Any] = field(default_factory=dict)

    def __post_init__(self) -> None:
        model = (self.model or "").strip()
        if not model:
            raise ValueError("ProviderRequest.model must be a non-empty string")
        self.model = model

        self.prompt = (self.prompt or "").strip()

        if self.options is None:
            self.options = {}

        normalized_messages: list[Mapping[str, Any]] = []
        if self.messages:
            for entry in self.messages:
                if isinstance(entry, Mapping):
                    normalized = normalize_message(entry)
                    if normalized:
                        normalized_messages.append(normalized)

        if not normalized_messages and self.prompt:
            normalized_messages.append({"role": "user", "content": self.prompt})

        self.messages = normalized_messages

        if not self.prompt and normalized_messages:
            self.prompt = extract_prompt_from_messages(normalized_messages)

        if self.stop is not None:
            stop_list = ensure_str_list(self.stop)
            self.stop = tuple(stop_list) if stop_list else None

    @property
    def chat_messages(self) -> list[Mapping[str, Any]]:
        return list(self.messages or [])

    @property
    def prompt_text(self) -> str:
        return self.prompt


@dataclass
class TokenUsage:
    prompt: int = 0
    completion: int = 0

    @property
    def total(self) -> int:
        return self.prompt + self.completion


@dataclass(init=False)
class ProviderResponse:
    text: str
    latency_ms: int
<<<<<<< HEAD
=======
    token_usage: InitVar[TokenUsage | None] = None
>>>>>>> 387b2686
    model: str | None = None
    finish_reason: str | None = None
    tokens_in: int | None = None
    tokens_out: int | None = None
    raw: Any | None = None
<<<<<<< HEAD
    _token_usage: TokenUsage = field(init=False, repr=False)

    def __init__(
        self,
        text: str,
        latency_ms: int,
        token_usage: TokenUsage | None = None,
        model: str | None = None,
        finish_reason: str | None = None,
        tokens_in: int | None = None,
        tokens_out: int | None = None,
        raw: Any | None = None,
    ) -> None:
        self.text = text
        self.latency_ms = latency_ms
        self.model = model
        self.finish_reason = finish_reason
        self.tokens_in = tokens_in
        self.tokens_out = tokens_out
        self.raw = raw
        if token_usage is None:
            token_usage = TokenUsage(
                prompt=int(self.tokens_in or 0),
                completion=int(self.tokens_out or 0),
            )
        self.token_usage = token_usage
=======
    _token_usage: TokenUsage = field(init=False, repr=False, compare=False)

    def __post_init__(self, token_usage: TokenUsage | None) -> None:
        prompt_tokens = int(self.tokens_in or 0)
        completion_tokens = int(self.tokens_out or 0)
        usage = token_usage or TokenUsage(
            prompt=prompt_tokens,
            completion=completion_tokens,
        )
        self._token_usage = usage
        self.tokens_in = usage.prompt
        self.tokens_out = usage.completion

    def _get_token_usage(self) -> TokenUsage:
        return self._token_usage
>>>>>>> 387b2686

    # 互換エイリアス
    @property
    def output_text(self) -> str:
        return self.text

    @property
    def input_tokens(self) -> int:
<<<<<<< HEAD
        if not SUPPRESS_TOKEN_USAGE_DEPRECATION:
            warnings.warn(
                "ProviderResponse.input_tokens は非推奨です。"
                " ProviderResponse.token_usage.prompt を利用してください。",
                DeprecationWarning,
                stacklevel=2,
            )
=======
        warnings.warn(
            "ProviderResponse.input_tokens is deprecated and will be removed in a future release. "
            "Use ProviderResponse.token_usage.prompt when logging token counts.",
            DeprecationWarning,
            stacklevel=2,
        )
>>>>>>> 387b2686
        return self.tokens_in or 0

    @property
    def output_tokens(self) -> int:
<<<<<<< HEAD
        if not SUPPRESS_TOKEN_USAGE_DEPRECATION:
            warnings.warn(
                "ProviderResponse.output_tokens は非推奨です。"
                " ProviderResponse.token_usage.completion を利用してください。",
                DeprecationWarning,
                stacklevel=2,
            )
=======
        warnings.warn(
            "ProviderResponse.output_tokens is deprecated and will be removed in a future release. "
            "Use ProviderResponse.token_usage.completion when logging token counts.",
            DeprecationWarning,
            stacklevel=2,
        )
>>>>>>> 387b2686
        return self.tokens_out or 0

    @property
    def token_usage(self) -> TokenUsage:
        return self._token_usage

    @token_usage.setter
    def token_usage(self, value: TokenUsage | None) -> None:
        if value is None:
            value = TokenUsage(
                prompt=int(self.tokens_in or 0),
                completion=int(self.tokens_out or 0),
            )
        self._token_usage = value
        self.tokens_in = value.prompt
        self.tokens_out = value.completion


SUPPRESS_TOKEN_USAGE_DEPRECATION = False


class ProviderSPI(Protocol):
    def name(self) -> str: ...
    def capabilities(self) -> set[str]: ...
    def invoke(self, request: ProviderRequest) -> ProviderResponse: ...


class AsyncProviderSPI(Protocol):
    def name(self) -> str: ...
    def capabilities(self) -> set[str]: ...
    async def invoke_async(self, request: ProviderRequest) -> ProviderResponse: ...


cast(Any, ProviderResponse).token_usage = property(ProviderResponse._get_token_usage)


class _AsyncProviderAdapter(AsyncProviderSPI):
    def __init__(
        self,
        provider: ProviderSPI | AsyncProviderSPI,
        *,
        async_invoke: Callable[[ProviderRequest], Awaitable[ProviderResponse]] | None = None,
    ) -> None:
        self._provider = provider
        self._async_invoke = async_invoke

    def name(self) -> str:
        return self._provider.name()

    def capabilities(self) -> set[str]:
        return self._provider.capabilities()

    async def invoke_async(self, request: ProviderRequest) -> ProviderResponse:
        if self._async_invoke is not None:
            return await self._async_invoke(request)
        invoke = getattr(self._provider, "invoke", None)
        if not callable(invoke):
            raise TypeError("Provider does not expose a synchronous invoke() method")
        return await asyncio.to_thread(invoke, request)


def ensure_async_provider(provider: ProviderSPI | AsyncProviderSPI) -> AsyncProviderSPI:
    invoke_async = getattr(provider, "invoke_async", None)
    if callable(invoke_async):
        if inspect.iscoroutinefunction(invoke_async):
            return cast(AsyncProviderSPI, provider)

        async def _invoke(request: ProviderRequest) -> ProviderResponse:
            result = invoke_async(request)
            if inspect.isawaitable(result):
                return await cast(Awaitable[ProviderResponse], result)
            return cast(ProviderResponse, result)

        return _AsyncProviderAdapter(provider, async_invoke=_invoke)

    return _AsyncProviderAdapter(provider)


__all__ = [
    "ProviderSPI",
    "AsyncProviderSPI",
    "ProviderRequest",
    "ProviderResponse",
    "TokenUsage",
    "ensure_async_provider",
]<|MERGE_RESOLUTION|>--- conflicted
+++ resolved
@@ -4,7 +4,7 @@
 import inspect
 import warnings
 from collections.abc import Awaitable, Callable, Mapping, Sequence
-from dataclasses import InitVar, dataclass, field
+from dataclasses import dataclass, field
 from typing import Any, Protocol, cast
 
 from .utils import ensure_str_list
@@ -82,17 +82,12 @@
 class ProviderResponse:
     text: str
     latency_ms: int
-<<<<<<< HEAD
-=======
-    token_usage: InitVar[TokenUsage | None] = None
->>>>>>> 387b2686
     model: str | None = None
     finish_reason: str | None = None
     tokens_in: int | None = None
     tokens_out: int | None = None
     raw: Any | None = None
-<<<<<<< HEAD
-    _token_usage: TokenUsage = field(init=False, repr=False)
+    _token_usage: TokenUsage = field(init=False, repr=False, compare=False)
 
     def __init__(
         self,
@@ -105,36 +100,24 @@
         tokens_out: int | None = None,
         raw: Any | None = None,
     ) -> None:
+        # required
         self.text = text
         self.latency_ms = latency_ms
+        # optionals
         self.model = model
         self.finish_reason = finish_reason
+        self.raw = raw
+        # 初期トークン値（token_usage 未指定時のフォールバック元）
         self.tokens_in = tokens_in
         self.tokens_out = tokens_out
-        self.raw = raw
+        # token_usage 正規化（指定優先、無指定なら tokens_in/out から推定）
         if token_usage is None:
             token_usage = TokenUsage(
                 prompt=int(self.tokens_in or 0),
                 completion=int(self.tokens_out or 0),
             )
+        # setter を経由して同期させる
         self.token_usage = token_usage
-=======
-    _token_usage: TokenUsage = field(init=False, repr=False, compare=False)
-
-    def __post_init__(self, token_usage: TokenUsage | None) -> None:
-        prompt_tokens = int(self.tokens_in or 0)
-        completion_tokens = int(self.tokens_out or 0)
-        usage = token_usage or TokenUsage(
-            prompt=prompt_tokens,
-            completion=completion_tokens,
-        )
-        self._token_usage = usage
-        self.tokens_in = usage.prompt
-        self.tokens_out = usage.completion
-
-    def _get_token_usage(self) -> TokenUsage:
-        return self._token_usage
->>>>>>> 387b2686
 
     # 互換エイリアス
     @property
@@ -143,42 +126,24 @@
 
     @property
     def input_tokens(self) -> int:
-<<<<<<< HEAD
         if not SUPPRESS_TOKEN_USAGE_DEPRECATION:
             warnings.warn(
-                "ProviderResponse.input_tokens は非推奨です。"
-                " ProviderResponse.token_usage.prompt を利用してください。",
+                "ProviderResponse.input_tokens is deprecated. "
+                "Use ProviderResponse.token_usage.prompt instead.",
                 DeprecationWarning,
                 stacklevel=2,
             )
-=======
-        warnings.warn(
-            "ProviderResponse.input_tokens is deprecated and will be removed in a future release. "
-            "Use ProviderResponse.token_usage.prompt when logging token counts.",
-            DeprecationWarning,
-            stacklevel=2,
-        )
->>>>>>> 387b2686
         return self.tokens_in or 0
 
     @property
     def output_tokens(self) -> int:
-<<<<<<< HEAD
         if not SUPPRESS_TOKEN_USAGE_DEPRECATION:
             warnings.warn(
-                "ProviderResponse.output_tokens は非推奨です。"
-                " ProviderResponse.token_usage.completion を利用してください。",
+                "ProviderResponse.output_tokens is deprecated. "
+                "Use ProviderResponse.token_usage.completion instead.",
                 DeprecationWarning,
                 stacklevel=2,
             )
-=======
-        warnings.warn(
-            "ProviderResponse.output_tokens is deprecated and will be removed in a future release. "
-            "Use ProviderResponse.token_usage.completion when logging token counts.",
-            DeprecationWarning,
-            stacklevel=2,
-        )
->>>>>>> 387b2686
         return self.tokens_out or 0
 
     @property
@@ -210,9 +175,6 @@
     def name(self) -> str: ...
     def capabilities(self) -> set[str]: ...
     async def invoke_async(self, request: ProviderRequest) -> ProviderResponse: ...
-
-
-cast(Any, ProviderResponse).token_usage = property(ProviderResponse._get_token_usage)
 
 
 class _AsyncProviderAdapter(AsyncProviderSPI):
