"""Synchronous runner strategy implementations."""
from __future__ import annotations

from collections.abc import Callable, Sequence
from dataclasses import dataclass
import time
from typing import cast, Protocol, TYPE_CHECKING

from .errors import (
<<<<<<< HEAD
    AllFailedError,
=======
    AuthError,
    ConfigError,
>>>>>>> 5f9cb265
    FatalError,
    ProviderSkip,
    RateLimitError,
    RetryableError,
    SkipError,
    TimeoutError,
)
from .observability import EventLogger
from .parallel_exec import ParallelAllResult, ParallelExecutionError
from .provider_spi import ProviderRequest, ProviderResponse, ProviderSPI
from .runner_config import RunnerMode
from .runner_parallel import compute_consensus
from .runner_shared import error_family, estimate_cost, log_run_metric, MetricsPath
from .shadow import ShadowMetrics
from .utils import content_hash, elapsed_ms

if TYPE_CHECKING:
    from .runner_sync import ProviderInvocationResult, Runner


class ParallelAllCallable(Protocol):
    def __call__(
        self,
        workers: Sequence[Callable[[], ProviderInvocationResult]],
        *,
        max_concurrency: int | None = ...,
    ) -> Sequence[ProviderInvocationResult]:
        ...


class ParallelAnyCallable(Protocol):
    def __call__(
        self,
        workers: Sequence[Callable[[], ProviderInvocationResult]],
        *,
        max_concurrency: int | None = ...,
    ) -> ProviderInvocationResult:
        ...


@dataclass(slots=True)
class SyncRunContext:
    runner: Runner
    request: ProviderRequest
    event_logger: EventLogger | None
    metadata: dict[str, object]
    run_started: float
    request_fingerprint: str
    shadow: ProviderSPI | None
    shadow_used: bool
    metrics_path: MetricsPath
    run_parallel_all: ParallelAllCallable
    run_parallel_any: ParallelAnyCallable


class SyncRunStrategy(Protocol):
    def execute(
        self, context: SyncRunContext
    ) -> ProviderResponse | ParallelAllResult[
        ProviderInvocationResult, ProviderResponse
    ]:
        ...


def _limited_providers(
    providers: Sequence[ProviderSPI], max_attempts: int | None
) -> Sequence[ProviderSPI]:
    if max_attempts is None:
        return providers
    if max_attempts <= 0:
        return ()
    return providers[:max_attempts]


def _raise_no_attempts(context: SyncRunContext) -> None:
    event_logger = context.event_logger
    runner = context.runner
    if event_logger is not None:
        event_logger.emit(
            "provider_chain_failed",
            {
                "request_fingerprint": context.request_fingerprint,
                "provider_attempts": 0,
                "providers": [provider.name() for provider in runner.providers],
                "last_error_type": None,
                "last_error_message": None,
                "last_error_family": None,
            },
        )
    log_run_metric(
        event_logger,
        request_fingerprint=context.request_fingerprint,
        request=context.request,
        provider=None,
        status="error",
        attempts=0,
        latency_ms=elapsed_ms(context.run_started),
        tokens_in=None,
        tokens_out=None,
        cost_usd=0.0,
        error=None,
        metadata=context.metadata,
        shadow_used=context.shadow_used,
    )
    raise AllFailedError()


class SequentialStrategy:
    def execute(
        self, context: SyncRunContext
    ) -> ProviderResponse | ParallelAllResult[
        ProviderInvocationResult, ProviderResponse
    ]:
        runner = context.runner
        config = runner._config
        max_attempts = config.max_attempts
        event_logger = context.event_logger
        last_err: Exception | None = None
        attempt_count = 0

        for loop_index, provider in enumerate(runner.providers, start=1):
            if max_attempts is not None and loop_index > max_attempts:
                break
            attempt_index = loop_index
            attempt_count = attempt_index
            result = runner._invoke_provider_sync(
                provider,
                context.request,
                attempt=attempt_index,
                total_providers=len(runner.providers),
                event_logger=event_logger,
                request_fingerprint=context.request_fingerprint,
                metadata=context.metadata,
                shadow=context.shadow,
                metrics_path=context.metrics_path,
                capture_shadow_metrics=False,
            )
            if result.response is not None:
                tokens_in = result.tokens_in if result.tokens_in is not None else 0
                tokens_out = result.tokens_out if result.tokens_out is not None else 0
                cost_usd = estimate_cost(provider, tokens_in, tokens_out)
                log_run_metric(
                    event_logger,
                    request_fingerprint=context.request_fingerprint,
                    request=context.request,
                    provider=provider,
                    status="ok",
                    attempts=attempt_index,
                    latency_ms=elapsed_ms(context.run_started),
                    tokens_in=tokens_in,
                    tokens_out=tokens_out,
                    cost_usd=cost_usd,
                    error=None,
                    metadata=context.metadata,
                    shadow_used=context.shadow_used,
                )
                return result.response

            error = result.error
            last_err = error
            if error is None:
                continue
            if isinstance(error, FatalError):
                if isinstance(error, (AuthError, ConfigError)):
                    if event_logger is not None:
                        event_logger.emit(
                            "provider_fallback",
                            {
                                "request_fingerprint": context.request_fingerprint,
                                "provider": provider.name(),
                                "attempt": attempt_index,
                                "error_type": type(error).__name__,
                                "error_message": str(error),
                            },
                        )
                    continue
                raise error
            if isinstance(error, RateLimitError):
                sleep_duration = config.backoff.rate_limit_sleep_s
                if sleep_duration > 0:
                    time.sleep(sleep_duration)
                continue
            if isinstance(error, RetryableError):
                if isinstance(error, TimeoutError):
                    if not config.backoff.timeout_next_provider:
                        raise error
                    continue
                if config.backoff.retryable_next_provider:
                    continue
                raise error
            if isinstance(error, (SkipError, ProviderSkip)):
                continue
            raise error

        if event_logger is not None:
            event_logger.emit(
                "provider_chain_failed",
                {
                    "request_fingerprint": context.request_fingerprint,
                    "provider_attempts": attempt_count,
                    "providers": [provider.name() for provider in runner.providers],
                    "last_error_type": type(last_err).__name__ if last_err else None,
                    "last_error_message": str(last_err) if last_err else None,
                    "last_error_family": error_family(last_err),
                },
            )
        log_run_metric(
            event_logger,
            request_fingerprint=context.request_fingerprint,
            request=context.request,
            provider=None,
            status="error",
            attempts=attempt_count,
            latency_ms=elapsed_ms(context.run_started),
            tokens_in=None,
            tokens_out=None,
            cost_usd=0.0,
            error=last_err,
            metadata=context.metadata,
            shadow_used=context.shadow_used,
        )
        if last_err is not None:
            raise AllFailedError(last_error=last_err) from last_err
        raise AllFailedError()


class ParallelAnyStrategy:
    def execute(
        self, context: SyncRunContext
    ) -> ProviderResponse | ParallelAllResult[
        ProviderInvocationResult, ProviderResponse
    ]:
        runner = context.runner
        total_providers = len(runner.providers)
        results: list[ProviderInvocationResult | None] = [None] * total_providers
        max_attempts = runner._config.max_attempts
        providers = _limited_providers(runner.providers, max_attempts)

        def make_worker(index: int, provider: ProviderSPI) -> Callable[[], ProviderInvocationResult]:
            def worker() -> ProviderInvocationResult:
                result = runner._invoke_provider_sync(
                    provider,
                    context.request,
                    attempt=index,
                    total_providers=total_providers,
                    event_logger=context.event_logger,
                    request_fingerprint=context.request_fingerprint,
                    metadata=context.metadata,
                    shadow=context.shadow,
                    metrics_path=context.metrics_path,
                    capture_shadow_metrics=False,
                )
                results[index - 1] = result
                if result.response is None:
                    error = result.error
                    if error is not None:
                        raise error
                    error = ParallelExecutionError("provider returned no response")
                    result.error = error
                    raise error
                return result

            return worker

        workers = [
            make_worker(index, provider)
            for index, provider in enumerate(providers, start=1)
        ]
        if not workers:
            _raise_no_attempts(context)

        attempts_override: dict[int, int] | None = None
        try:
            winner = context.run_parallel_any(
                workers, max_concurrency=runner._config.max_concurrency
            )
            fatal = runner._extract_fatal_error(results)
            if fatal is not None:
                raise fatal from None
            response = winner.response
            if response is None:
                raise ParallelExecutionError("all workers failed")
            attempts_final = sum(1 for item in results if item is not None)
            if attempts_final == 0:
                attempts_final = winner.attempt
            attempts_override = {winner.attempt: attempts_final}
            return response
        except ParallelExecutionError as exc:
            fatal = runner._extract_fatal_error(results)
            if fatal is not None:
                raise fatal from None
            raise exc
        finally:
            runner._log_parallel_results(
                results,
                event_logger=context.event_logger,
                request=context.request,
                request_fingerprint=context.request_fingerprint,
                metadata=context.metadata,
                run_started=context.run_started,
                shadow_used=context.shadow_used,
                attempts_override=attempts_override,
            )


class ParallelAllStrategy:
    def execute(
        self, context: SyncRunContext
    ) -> ProviderResponse | ParallelAllResult[
        ProviderInvocationResult, ProviderResponse
    ]:
        runner = context.runner
        total_providers = len(runner.providers)
        results: list[ProviderInvocationResult | None] = [None] * total_providers
        max_attempts = runner._config.max_attempts
        providers = _limited_providers(runner.providers, max_attempts)

        def make_worker(index: int, provider: ProviderSPI) -> Callable[[], ProviderInvocationResult]:
            def worker() -> ProviderInvocationResult:
                result = runner._invoke_provider_sync(
                    provider,
                    context.request,
                    attempt=index,
                    total_providers=total_providers,
                    event_logger=context.event_logger,
                    request_fingerprint=context.request_fingerprint,
                    metadata=context.metadata,
                    shadow=context.shadow,
                    metrics_path=context.metrics_path,
                    capture_shadow_metrics=False,
                )
                results[index - 1] = result
                if result.response is None:
                    error = result.error
                    if error is not None:
                        raise error
                    error = ParallelExecutionError("provider returned no response")
                    result.error = error
                    raise error
                return result

            return worker

        workers = [
            make_worker(index, provider)
            for index, provider in enumerate(providers, start=1)
        ]
        if not workers:
            _raise_no_attempts(context)

        try:
            invocations = context.run_parallel_all(
                workers, max_concurrency=runner._config.max_concurrency
            )
            fatal = runner._extract_fatal_error(results)
            if fatal is not None:
                raise fatal from None
            for invocation in invocations:
                if invocation.response is None:
                    raise ParallelExecutionError("all workers failed")
            return ParallelAllResult(
                invocations,
                lambda invocation: cast(ProviderResponse, invocation.response),
            )
        except ParallelExecutionError as exc:
            fatal = runner._extract_fatal_error(results)
            if fatal is not None:
                raise fatal from None
            raise exc
        finally:
            runner._log_parallel_results(
                results,
                event_logger=context.event_logger,
                request=context.request,
                request_fingerprint=context.request_fingerprint,
                metadata=context.metadata,
                run_started=context.run_started,
                shadow_used=context.shadow_used,
            )


class ConsensusStrategy:
    def execute(
        self, context: SyncRunContext
    ) -> ProviderResponse | ParallelAllResult[
        ProviderInvocationResult, ProviderResponse
    ]:
        runner = context.runner
        total_providers = len(runner.providers)
        results: list[ProviderInvocationResult | None] = [None] * total_providers
        max_attempts = runner._config.max_attempts
        providers = _limited_providers(runner.providers, max_attempts)

        def make_worker(index: int, provider: ProviderSPI) -> Callable[[], ProviderInvocationResult]:
            def worker() -> ProviderInvocationResult:
                result = runner._invoke_provider_sync(
                    provider,
                    context.request,
                    attempt=index,
                    total_providers=total_providers,
                    event_logger=context.event_logger,
                    request_fingerprint=context.request_fingerprint,
                    metadata=context.metadata,
                    shadow=context.shadow,
                    metrics_path=context.metrics_path,
                    capture_shadow_metrics=True,
                )
                results[index - 1] = result
                if result.response is None:
                    error = result.error
                    if error is not None:
                        raise error
                    error = ParallelExecutionError("provider returned no response")
                    result.error = error
                    raise error
                return result

            return worker

        workers = [
            make_worker(index, provider)
            for index, provider in enumerate(providers, start=1)
        ]
        if not workers:
            _raise_no_attempts(context)

        try:
            invocations = context.run_parallel_all(
                workers, max_concurrency=runner._config.max_concurrency
            )
            fatal = runner._extract_fatal_error(results)
            if fatal is not None:
                raise fatal from None
            successful: list[tuple[ProviderInvocationResult, ProviderResponse]] = [
                (res, res.response)
                for res in invocations
                if res.response is not None
            ]
            if not successful:
                failure_details: list[dict[str, str]] = []
                for invocation in invocations:
                    provider_name = invocation.provider.name()
                    attempt_label = str(invocation.attempt)
                    error = invocation.error
                    summary = (
                        f"{type(error).__name__}: {error}"
                        if error is not None
                        else "unknown error"
                    )
                    failure_details.append(
                        {
                            "provider": provider_name,
                            "attempt": attempt_label,
                            "summary": summary,
                        }
                    )
                detail_text = "; ".join(
                    f"{item['provider']} (attempt {item['attempt']}): {item['summary']}"
                    for item in failure_details
                )
                message = "all workers failed"
                if detail_text:
                    message = f"{message}: {detail_text}"
                error = ParallelExecutionError(message, failures=failure_details)
                raise error
            responses_for_consensus = [response for _, response in successful]
            consensus = compute_consensus(
                responses_for_consensus,
                config=runner._config.consensus,
            )
            winner_invocation = next(
                invocation
                for invocation, response in successful
                if response is consensus.response
            )
            votes_against = (
                consensus.total_voters - consensus.votes - consensus.abstained
            )
            event_logger = context.event_logger
            if event_logger is not None:
                candidate_summaries = [
                    {
                        "provider": invocation.provider.name(),
                        "latency_ms": response.latency_ms,
                        "votes": consensus.tally.get(response.text.strip(), 0),
                        "text_hash": content_hash("consensus", response.text),
                    }
                    for invocation, response in successful
                ]
                event_logger.emit(
                    "consensus_vote",
                    {
                        "request_fingerprint": context.request_fingerprint,
                        "strategy": consensus.strategy,
                        "tie_breaker": consensus.tie_breaker,
                        "min_votes": consensus.min_votes,
                        "score_threshold": consensus.score_threshold,
                        "voters_total": consensus.total_voters,
                        "votes_for": consensus.votes,
                        "votes_against": votes_against,
                        "abstained": consensus.abstained,
                        "winner_provider": winner_invocation.provider.name(),
                        "winner_score": consensus.winner_score,
                        "winner_latency_ms": consensus.response.latency_ms,
                        "tie_break_applied": consensus.tie_break_applied,
                        "tie_break_reason": consensus.tie_break_reason,
                        "tie_breaker_selected": consensus.tie_breaker_selected,
                        "rounds": consensus.rounds,
                        "scores": consensus.scores,
                        "schema_checked": consensus.schema_checked,
                        "schema_failures": consensus.schema_failures,
                        "judge": consensus.judge_name,
                        "judge_score": consensus.judge_score,
                        "votes": dict(consensus.tally),
                        "candidate_summaries": candidate_summaries,
                    },
                )
            if winner_invocation.shadow_metrics is not None:
                shadow_metrics = cast(ShadowMetrics, winner_invocation.shadow_metrics)
                shadow_payload = shadow_metrics.payload
                extra: dict[str, object] = {
                    "shadow_consensus_delta": {
                        "votes_for": consensus.votes,
                        "votes_total": consensus.total_voters,
                        "tie_break_applied": consensus.tie_break_applied,
                        "winner_score": consensus.winner_score,
                        "rounds": consensus.rounds,
                        "tie_break_reason": consensus.tie_break_reason,
                        "tie_breaker_selected": consensus.tie_breaker_selected,
                        "judge": consensus.judge_name,
                        "judge_score": consensus.judge_score,
                    }
                }
                if not shadow_payload.get("shadow_ok", True):
                    error = shadow_payload.get("shadow_error")
                    if error is not None:
                        extra["shadow_consensus_error"] = error
                winner_invocation.shadow_metrics_extra = extra
            return consensus.response
        except ParallelExecutionError as exc:
            fatal = runner._extract_fatal_error(results)
            if fatal is not None:
                raise fatal from None
            raise exc
        finally:
            runner._log_parallel_results(
                results,
                event_logger=context.event_logger,
                request=context.request,
                request_fingerprint=context.request_fingerprint,
                metadata=context.metadata,
                run_started=context.run_started,
                shadow_used=context.shadow_used,
            )


def get_sync_strategy(mode: RunnerMode) -> SyncRunStrategy:
    if mode == RunnerMode.SEQUENTIAL:
        return SequentialStrategy()
    if mode == RunnerMode.PARALLEL_ANY:
        return ParallelAnyStrategy()
    if mode == RunnerMode.PARALLEL_ALL:
        return ParallelAllStrategy()
    if mode == RunnerMode.CONSENSUS:
        return ConsensusStrategy()
    raise RuntimeError(f"Unsupported runner mode: {mode}")


__all__ = [
    "SyncRunContext",
    "SyncRunStrategy",
    "get_sync_strategy",
]<|MERGE_RESOLUTION|>--- conflicted
+++ resolved
@@ -7,12 +7,9 @@
 from typing import cast, Protocol, TYPE_CHECKING
 
 from .errors import (
-<<<<<<< HEAD
     AllFailedError,
-=======
     AuthError,
     ConfigError,
->>>>>>> 5f9cb265
     FatalError,
     ProviderSkip,
     RateLimitError,
