--- conflicted
+++ resolved
@@ -89,7 +89,6 @@
         latency_ms: float
         tokens_in: int | None = None
         tokens_out: int | None = None
-<<<<<<< HEAD
         reservation = self._rate_limiter.reserve() if self._rate_limiter else None
         if reservation is not None:
             try:
@@ -97,9 +96,7 @@
             except Exception:
                 reservation.cancel()
                 raise
-=======
-        shadow_metrics: ShadowMetrics | None = None
->>>>>>> d256261a
+
         try:
             if capture_shadow_metrics:
                 response_with_metrics = run_with_shadow(
