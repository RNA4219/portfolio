"""Synchronous runner implementation."""

from __future__ import annotations

import time
from collections.abc import Callable, Sequence
from dataclasses import dataclass
from typing import cast

from .errors import (
    FatalError,
    ProviderSkip,
    RateLimitError,
    RetryableError,
    SkipError,
    TimeoutError,
)
from .observability import EventLogger
from .provider_spi import ProviderRequest, ProviderResponse, ProviderSPI
from .runner_config import RunnerConfig, RunnerMode
from .runner_parallel import (
    ParallelExecutionError,
    resolve_consensus,
    run_parallel_all_sync,
    run_parallel_any_sync,
)
from .runner_shared import (
    MetricsPath,
    error_family,
    estimate_cost,
    log_provider_call,
    log_provider_skipped,
    log_run_metric,
    resolve_event_logger,
)
from .shadow import DEFAULT_METRICS_PATH, ShadowMetrics, run_with_shadow
from .utils import content_hash, elapsed_ms


@dataclass(slots=True)
class ProviderInvocationResult:
    provider: ProviderSPI
    attempt: int
    total_providers: int
    response: ProviderResponse | None
    error: Exception | None
    latency_ms: float
    tokens_in: int | None
    tokens_out: int | None
    shadow_metrics: ShadowMetrics | None
    shadow_metrics_extra: dict[str, object] | None


class Runner:
    """Attempt providers sequentially until one succeeds."""

    def __init__(
        self,
        providers: Sequence[ProviderSPI],
        logger: EventLogger | None = None,
        *,
        config: RunnerConfig | None = None,
    ) -> None:
        if not providers:
            raise ValueError("Runner requires at least one provider")
        self.providers: list[ProviderSPI] = list(providers)
        self._logger = logger
        self._config = config or RunnerConfig()

    def _invoke_provider_sync(
        self,
        provider: ProviderSPI,
        request: ProviderRequest,
        *,
        attempt: int,
        total_providers: int,
        event_logger: EventLogger | None,
        request_fingerprint: str,
        metadata: dict[str, object],
        shadow: ProviderSPI | None,
        metrics_path: MetricsPath,
        capture_shadow_metrics: bool,
    ) -> ProviderInvocationResult:
        attempt_started = time.time()
        response: ProviderResponse | None = None
        error: Exception | None = None
        latency_ms: float
        tokens_in: int | None = None
        tokens_out: int | None = None
        shadow_metrics: ShadowMetrics | None = None
        try:
            if capture_shadow_metrics:
                response_with_metrics = run_with_shadow(
                    provider,
                    shadow,
                    request,
                    metrics_path=metrics_path,
                    logger=event_logger,
                    capture_metrics=True,
                )
                response, shadow_metrics = cast(
                    tuple[ProviderResponse, ShadowMetrics | None],
                    response_with_metrics,
                )
            else:
                response_only = run_with_shadow(
                    provider,
                    shadow,
                    request,
                    metrics_path=metrics_path,
                    logger=event_logger,
                    capture_metrics=False,
                )
                response = cast(ProviderResponse, response_only)
        except Exception as exc:  # noqa: BLE001
            error = exc
            latency_ms = elapsed_ms(attempt_started)
            if isinstance(exc, ProviderSkip):
                log_provider_skipped(
                    event_logger,
                    request_fingerprint=request_fingerprint,
                    provider=provider,
                    request=request,
                    attempt=attempt,
                    total_providers=total_providers,
                    error=exc,
                )
        else:
            latency_ms = response.latency_ms
            usage = response.token_usage
            tokens_in = usage.prompt
            tokens_out = usage.completion
        status = "ok" if error is None else "error"
        log_provider_call(
            event_logger,
            request_fingerprint=request_fingerprint,
            provider=provider,
            request=request,
            attempt=attempt,
            total_providers=total_providers,
            status=status,
            latency_ms=latency_ms,
            tokens_in=tokens_in,
            tokens_out=tokens_out,
            error=error,
            metadata=metadata,
            shadow_used=shadow is not None,
        )
        return ProviderInvocationResult(
            provider=provider,
            attempt=attempt,
            total_providers=total_providers,
            response=response,
            error=error,
            latency_ms=latency_ms,
            tokens_in=tokens_in,
            tokens_out=tokens_out,
            shadow_metrics=shadow_metrics,
            shadow_metrics_extra=None,
        )

    def _log_parallel_results(
        self,
        results: Sequence[ProviderInvocationResult | None],
        *,
        event_logger: EventLogger | None,
        request: ProviderRequest,
        request_fingerprint: str,
        metadata: dict[str, object],
        run_started: float,
        shadow_used: bool,
    ) -> None:
        for result in results:
            if result is None:
                continue
            if result.shadow_metrics is not None:
                result.shadow_metrics.emit(result.shadow_metrics_extra)
            status = "ok" if result.response is not None else "error"
            if status == "ok":
                tokens_in = result.tokens_in if result.tokens_in is not None else 0
                tokens_out = result.tokens_out if result.tokens_out is not None else 0
                cost_usd = estimate_cost(result.provider, tokens_in, tokens_out)
            else:
                tokens_in = None
                tokens_out = None
                cost_usd = 0.0
            log_run_metric(
                event_logger,
                request_fingerprint=request_fingerprint,
                request=request,
                provider=result.provider,
                status=status,
                attempts=result.attempt,
                latency_ms=elapsed_ms(run_started),
                tokens_in=tokens_in,
                tokens_out=tokens_out,
                cost_usd=cost_usd,
                error=None if status == "ok" else result.error,
                metadata=metadata,
                shadow_used=shadow_used,
            )

    def _extract_fatal_error(
        self, results: Sequence[ProviderInvocationResult | None]
    ) -> FatalError | None:
        for result in results:
            if result is None:
                continue
            error = result.error
            if isinstance(error, FatalError):
                return error
        return None

    def run(
        self,
        request: ProviderRequest,
        shadow: ProviderSPI | None = None,
        shadow_metrics_path: MetricsPath = DEFAULT_METRICS_PATH,
    ) -> ProviderResponse:
        """Execute ``request`` with fallback semantics."""

        last_err: Exception | None = None
        event_logger, metrics_path_str = resolve_event_logger(
            self._logger, shadow_metrics_path
        )
        metadata = dict(request.metadata or {})
        run_started = time.time()
        request_fingerprint = content_hash(
            "runner", request.prompt_text, request.options, request.max_tokens
        )
        shadow_used = shadow is not None
        mode = self._config.mode

        if mode is RunnerMode.SEQUENTIAL:
            max_attempts = self._config.max_attempts
            attempt_count = 0
            for loop_index, provider in enumerate(self.providers, start=1):
                if max_attempts is not None and loop_index > max_attempts:
                    break
                attempt_index = loop_index
                attempt_count = attempt_index
                result = self._invoke_provider_sync(
                    provider,
                    request,
                    attempt=attempt_index,
                    total_providers=len(self.providers),
                    event_logger=event_logger,
                    request_fingerprint=request_fingerprint,
                    metadata=metadata,
                    shadow=shadow,
                    metrics_path=metrics_path_str,
                    capture_shadow_metrics=False,
                )
                if result.response is not None:
                    tokens_in = result.tokens_in if result.tokens_in is not None else 0
                    tokens_out = (
                        result.tokens_out if result.tokens_out is not None else 0
                    )
                    cost_usd = estimate_cost(
                        provider,
                        tokens_in,
                        tokens_out,
                    )
                    log_run_metric(
                        event_logger,
                        request_fingerprint=request_fingerprint,
                        request=request,
                        provider=provider,
                        status="ok",
                        attempts=attempt_index,
                        latency_ms=elapsed_ms(run_started),
                        tokens_in=tokens_in,
                        tokens_out=tokens_out,
                        cost_usd=cost_usd,
                        error=None,
                        metadata=metadata,
                        shadow_used=shadow_used,
                    )
                    return result.response
                error = result.error
                last_err = error
                if error is None:
                    continue
                if isinstance(error, FatalError):
                    raise error
                if isinstance(error, RateLimitError):
                    sleep_duration = self._config.backoff.rate_limit_sleep_s
                    if sleep_duration > 0:
                        time.sleep(sleep_duration)
                    continue
                if isinstance(error, RetryableError):
                    if isinstance(error, TimeoutError):
                        if not self._config.backoff.timeout_next_provider:
                            raise error
                        continue
                    if self._config.backoff.retryable_next_provider:
                        continue
                    raise error
                if isinstance(error, SkipError):
                    continue
                raise error

            if event_logger is not None:
                event_logger.emit(
                    "provider_chain_failed",
                    {
                        "request_fingerprint": request_fingerprint,
                        "provider_attempts": attempt_count,
                        "providers": [provider.name() for provider in self.providers],
                        "last_error_type": type(last_err).__name__ if last_err else None,
                        "last_error_message": str(last_err) if last_err else None,
                        "last_error_family": error_family(last_err),
                    },
                )
            log_run_metric(
                event_logger,
                request_fingerprint=request_fingerprint,
                request=request,
                provider=None,
                status="error",
                attempts=attempt_count,
                latency_ms=elapsed_ms(run_started),
                tokens_in=None,
                tokens_out=None,
                cost_usd=0.0,
                error=last_err,
                metadata=metadata,
                shadow_used=shadow_used,
            )
            raise last_err if last_err is not None else RuntimeError(
                "No providers succeeded"
            )

        total_providers = len(self.providers)
        results: list[ProviderInvocationResult | None] = [None] * total_providers

        capture_shadow = mode is RunnerMode.CONSENSUS

        def make_worker(
            index: int, provider: ProviderSPI
        ) -> Callable[[], ProviderInvocationResult]:
            def worker() -> ProviderInvocationResult:
                result = self._invoke_provider_sync(
                    provider,
                    request,
                    attempt=index,
                    total_providers=total_providers,
                    event_logger=event_logger,
                    request_fingerprint=request_fingerprint,
                    metadata=metadata,
                    shadow=shadow,
                    metrics_path=metrics_path_str,
                    capture_shadow_metrics=capture_shadow,
                )
                results[index - 1] = result
                return result

            return worker

        workers = [
            make_worker(index, provider)
            for index, provider in enumerate(self.providers, start=1)
        ]

        try:
            if mode is RunnerMode.PARALLEL_ANY:
                winner = run_parallel_any_sync(
                    workers, max_concurrency=self._config.max_concurrency
                )
                fatal = self._extract_fatal_error(results)
                if fatal is not None:
                    raise fatal from None
                response = winner.response
                if response is None:
                    raise ParallelExecutionError("all workers failed")
                return response

            if mode is RunnerMode.PARALLEL_ALL:
                responses = run_parallel_all_sync(
                    workers, max_concurrency=self._config.max_concurrency
                )
                fatal = self._extract_fatal_error(results)
                if fatal is not None:
                    raise fatal from None
                for invocation in responses:
                    if invocation.response is None:
                        raise ParallelExecutionError("all workers failed")
                first_response = responses[0].response
                if first_response is None:
                    raise ParallelExecutionError("all workers failed")
                return first_response

            if mode is RunnerMode.CONSENSUS:
                invocations = run_parallel_all_sync(
                    workers, max_concurrency=self._config.max_concurrency
                )
                fatal = self._extract_fatal_error(results)
                if fatal is not None:
                    raise fatal from None
                successful: list[
                    tuple[ProviderInvocationResult, ProviderResponse]
                ] = [
                    (res, res.response)
                    for res in invocations
                    if res.response is not None
                ]
                if len(successful) != len(invocations):
                    raise ParallelExecutionError("all workers failed")
<<<<<<< HEAD
                consensus = resolve_consensus(
                    provider_responses, config=self._config.consensus
=======
                responses_for_consensus = [response for _, response in successful]
                consensus = compute_consensus(
                    responses_for_consensus,
                    config=self._config.consensus,
                )
                winner_invocation = next(
                    invocation
                    for invocation, response in successful
                    if response is consensus.response
>>>>>>> d256261a
                )
                votes_against = consensus.total_voters - consensus.votes - consensus.abstained
                if event_logger is not None:
                    candidate_summaries = [
                        {
                            "provider": invocation.provider.name(),
                            "latency_ms": response.latency_ms,
                            "votes": consensus.tally.get(
                                response.text.strip(), 0
                            ),
                            "text_hash": content_hash(
                                "consensus", response.text
                            ),
                        }
                        for invocation, response in successful
                    ]
                    event_logger.emit(
                        "consensus_vote",
                        {
                            "request_fingerprint": request_fingerprint,
                            "strategy": consensus.strategy,
                            "tie_breaker": consensus.tie_breaker,
                            "min_votes": consensus.min_votes,
                            "score_threshold": consensus.score_threshold,
                            "voters_total": consensus.total_voters,
                            "votes_for": consensus.votes,
                            "votes_against": votes_against,
                            "abstained": consensus.abstained,
                            "winner_provider": winner_invocation.provider.name(),
                            "winner_score": consensus.winner_score,
                            "winner_latency_ms": consensus.response.latency_ms,
                            "tie_break_applied": consensus.tie_break_applied,
                            "tie_break_reason": consensus.tie_break_reason,
                            "votes": dict(consensus.tally),
                            "candidate_summaries": candidate_summaries,
                        },
                    )
                if winner_invocation.shadow_metrics is not None:
                    shadow_payload = winner_invocation.shadow_metrics.payload
                    extra: dict[str, object] = {
                        "shadow_consensus_delta": {
                            "votes_for": consensus.votes,
                            "votes_total": consensus.total_voters,
                            "tie_break_applied": consensus.tie_break_applied,
                        }
                    }
                    if not shadow_payload.get("shadow_ok", True):
                        error = shadow_payload.get("shadow_error")
                        if error is not None:
                            extra["shadow_consensus_error"] = error
                    winner_invocation.shadow_metrics_extra = extra
                return consensus.response
        except ParallelExecutionError as exc:
            fatal = self._extract_fatal_error(results)
            if fatal is not None:
                raise fatal from None
            raise exc
        finally:
            self._log_parallel_results(
                results,
                event_logger=event_logger,
                request=request,
                request_fingerprint=request_fingerprint,
                metadata=metadata,
                run_started=run_started,
                shadow_used=shadow_used,
            )

        raise RuntimeError(f"Unsupported runner mode: {mode}")


__all__ = ["Runner"]<|MERGE_RESOLUTION|>--- conflicted
+++ resolved
@@ -406,20 +406,8 @@
                 ]
                 if len(successful) != len(invocations):
                     raise ParallelExecutionError("all workers failed")
-<<<<<<< HEAD
                 consensus = resolve_consensus(
                     provider_responses, config=self._config.consensus
-=======
-                responses_for_consensus = [response for _, response in successful]
-                consensus = compute_consensus(
-                    responses_for_consensus,
-                    config=self._config.consensus,
-                )
-                winner_invocation = next(
-                    invocation
-                    for invocation, response in successful
-                    if response is consensus.response
->>>>>>> d256261a
                 )
                 votes_against = consensus.total_voters - consensus.votes - consensus.abstained
                 if event_logger is not None:
