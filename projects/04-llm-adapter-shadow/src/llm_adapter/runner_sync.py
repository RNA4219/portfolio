--- conflicted
+++ resolved
@@ -433,7 +433,6 @@
             for index, provider in enumerate(self.providers)
         ]
 
-<<<<<<< HEAD
         backoff_policy = self._config.backoff
 
         def handle_retry(
@@ -453,9 +452,7 @@
             return None
 
         skip_run_metric: tuple[ProviderInvocationResult, ...] | None = None
-=======
-        attempts_override: dict[int, int] | None = None
->>>>>>> 3b381f6d
+
         try:
             if mode is RunnerMode.PARALLEL_ANY:
                 winner = run_parallel_any_sync(
@@ -470,7 +467,7 @@
                 response = winner.response
                 if response is None:
                     raise ParallelExecutionError("all workers failed")
-<<<<<<< HEAD
+
                 attempts_final = attempts_used if attempts_used > 0 else winner.attempt
                 tokens_in = winner.tokens_in if winner.tokens_in is not None else 0
                 tokens_out = winner.tokens_out if winner.tokens_out is not None else 0
@@ -496,12 +493,6 @@
                     shadow_used=shadow_used,
                 )
                 skip_run_metric = (winner,)
-=======
-                attempts_final = sum(1 for item in results if item is not None)
-                if attempts_final == 0:
-                    attempts_final = winner.attempt
-                attempts_override = {winner.attempt: attempts_final}
->>>>>>> 3b381f6d
                 return response
 
             if mode is RunnerMode.PARALLEL_ALL:
