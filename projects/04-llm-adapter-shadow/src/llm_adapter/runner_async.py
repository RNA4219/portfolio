"""Asynchronous runner implementation."""

from __future__ import annotations

import asyncio
import time
from collections.abc import Awaitable, Callable, Mapping, Sequence
from typing import Any, cast

from .errors import (
    FatalError,
    ProviderSkip,
    RateLimitError,
    RetryableError,
    SkipError,
    TimeoutError,
)
from .observability import EventLogger
from .provider_spi import (
    AsyncProviderSPI,
    ProviderRequest,
    ProviderResponse,
    ProviderSPI,
    ensure_async_provider,
)
from .runner_config import RunnerConfig, RunnerMode
from .runner_parallel import (
    ParallelExecutionError,
    resolve_consensus,
    run_parallel_all_async,
    run_parallel_any_async,
)
from .runner_shared import (
    MetricsPath,
    error_family,
    estimate_cost,
    log_provider_call,
    log_provider_skipped,
    log_run_metric,
    resolve_event_logger,
)
from .shadow import DEFAULT_METRICS_PATH, ShadowMetrics, run_with_shadow_async
from .utils import content_hash, elapsed_ms

WorkerResult = tuple[
    int,
    ProviderSPI | AsyncProviderSPI,
    ProviderResponse,
    ShadowMetrics | None,
]
WorkerFactory = Callable[[], Awaitable[WorkerResult]]


class AsyncRunner:
    """Async counterpart of :class:`Runner` providing ``asyncio`` bridges."""

    def __init__(
        self,
        providers: Sequence[ProviderSPI | AsyncProviderSPI],
        logger: EventLogger | None = None,
        *,
        config: RunnerConfig | None = None,
    ) -> None:
        if not providers:
            raise ValueError("AsyncRunner requires at least one provider")
        self.providers: list[tuple[ProviderSPI | AsyncProviderSPI, AsyncProviderSPI]] = [
            (provider, ensure_async_provider(provider)) for provider in providers
        ]
        self._logger = logger
        self._config = config or RunnerConfig()

    async def _invoke_provider_async(
        self,
        provider: ProviderSPI | AsyncProviderSPI,
        async_provider: AsyncProviderSPI,
        request: ProviderRequest,
        *,
        attempt: int,
        total_providers: int,
        event_logger: EventLogger | None,
        request_fingerprint: str,
        metadata: Mapping[str, Any],
        shadow: ProviderSPI | AsyncProviderSPI | None,
        shadow_async: AsyncProviderSPI | None,
        metrics_path: str | None,
        capture_shadow_metrics: bool,
    ) -> tuple[ProviderResponse, ShadowMetrics | None]:
        attempt_started = time.time()
        shadow_metrics: ShadowMetrics | None = None
        response: ProviderResponse
        try:
            if capture_shadow_metrics:
                response_with_metrics = await run_with_shadow_async(
                    async_provider,
                    shadow_async,
                    request,
                    metrics_path=metrics_path,
                    logger=event_logger,
                    capture_metrics=True,
                )
                response, shadow_metrics = cast(
                    tuple[ProviderResponse, ShadowMetrics | None],
                    response_with_metrics,
                )
            else:
                response_only = await run_with_shadow_async(
                    async_provider,
                    shadow_async,
                    request,
                    metrics_path=metrics_path,
                    logger=event_logger,
                    capture_metrics=False,
                )
                response = cast(ProviderResponse, response_only)
        except RateLimitError as err:
            log_provider_call(
                event_logger,
                request_fingerprint=request_fingerprint,
                provider=provider,
                request=request,
                attempt=attempt,
                total_providers=total_providers,
                status="error",
                latency_ms=elapsed_ms(attempt_started),
                tokens_in=None,
                tokens_out=None,
                error=err,
                metadata=metadata,
                shadow_used=shadow is not None,
                allow_private_model=True,
            )
            raise
        except RetryableError as err:
            log_provider_call(
                event_logger,
                request_fingerprint=request_fingerprint,
                provider=provider,
                request=request,
                attempt=attempt,
                total_providers=total_providers,
                status="error",
                latency_ms=elapsed_ms(attempt_started),
                tokens_in=None,
                tokens_out=None,
                error=err,
                metadata=metadata,
                shadow_used=shadow is not None,
                allow_private_model=True,
            )
            raise
        except SkipError as err:
            if isinstance(err, ProviderSkip):
                log_provider_skipped(
                    event_logger,
                    request_fingerprint=request_fingerprint,
                    provider=provider,
                    request=request,
                    attempt=attempt,
                    total_providers=total_providers,
                    error=err,
                )
            log_provider_call(
                event_logger,
                request_fingerprint=request_fingerprint,
                provider=provider,
                request=request,
                attempt=attempt,
                total_providers=total_providers,
                status="error",
                latency_ms=elapsed_ms(attempt_started),
                tokens_in=None,
                tokens_out=None,
                error=err,
                metadata=metadata,
                shadow_used=shadow is not None,
                allow_private_model=True,
            )
            raise
        except FatalError as err:
            log_provider_call(
                event_logger,
                request_fingerprint=request_fingerprint,
                provider=provider,
                request=request,
                attempt=attempt,
                total_providers=total_providers,
                status="error",
                latency_ms=elapsed_ms(attempt_started),
                tokens_in=None,
                tokens_out=None,
                error=err,
                metadata=metadata,
                shadow_used=shadow is not None,
                allow_private_model=True,
            )
            raise
        log_provider_call(
            event_logger,
            request_fingerprint=request_fingerprint,
            provider=provider,
            request=request,
            attempt=attempt,
            total_providers=total_providers,
            status="ok",
            latency_ms=response.latency_ms,
            tokens_in=response.input_tokens,
            tokens_out=response.output_tokens,
            error=None,
            metadata=metadata,
            shadow_used=shadow is not None,
            allow_private_model=True,
        )
        return response, shadow_metrics

    async def run_async(
        self,
        request: ProviderRequest,
        shadow: ProviderSPI | AsyncProviderSPI | None = None,
        shadow_metrics_path: MetricsPath = DEFAULT_METRICS_PATH,
    ) -> ProviderResponse:
        last_err: Exception | None = None
        event_logger, metrics_path_str = resolve_event_logger(
            self._logger, shadow_metrics_path
        )
        metadata = request.metadata or {}
        run_started = time.time()
        request_fingerprint = content_hash(
            "runner", request.prompt_text, request.options, request.max_tokens
        )

        shadow_async = ensure_async_provider(shadow) if shadow is not None else None

        max_attempts = self._config.max_attempts
        providers: Sequence[tuple[ProviderSPI | AsyncProviderSPI, AsyncProviderSPI]]
        if max_attempts is not None:
            providers = self.providers[: max(0, max_attempts)]
        else:
            providers = self.providers
        total_providers = len(providers)

        mode = self._config.mode
        attempt_count = 0
        results: list[WorkerResult] = []

        if mode is RunnerMode.SEQUENTIAL:
            for attempt_index, (provider, async_provider) in enumerate(providers, start=1):
                attempt_count = attempt_index
                try:
                    response, _ = await self._invoke_provider_async(
                        provider,
                        async_provider,
                        request,
                        attempt=attempt_index,
                        total_providers=total_providers,
                        event_logger=event_logger,
                        request_fingerprint=request_fingerprint,
                        metadata=metadata,
                        shadow=shadow,
                        shadow_async=shadow_async,
                        metrics_path=metrics_path_str,
                        capture_shadow_metrics=False,
                    )
                except RateLimitError as err:
                    last_err = err
                    sleep_duration = self._config.backoff.rate_limit_sleep_s
                    if sleep_duration > 0:
                        await asyncio.sleep(sleep_duration)
                    continue
                except RetryableError as err:
                    last_err = err
                    if isinstance(err, TimeoutError):
                        if self._config.backoff.timeout_next_provider:
                            continue
                        raise
                    if self._config.backoff.retryable_next_provider:
                        continue
                    raise
                except SkipError as err:
                    last_err = err
                    continue
                except FatalError as err:
                    last_err = err
                    raise
                else:
                    tokens_in = response.input_tokens
                    tokens_out = response.output_tokens
                    cost_usd = estimate_cost(provider, tokens_in, tokens_out)
                    log_run_metric(
                        event_logger,
                        request_fingerprint=request_fingerprint,
                        request=request,
                        provider=provider,
                        status="ok",
                        attempts=attempt_index,
                        latency_ms=elapsed_ms(run_started),
                        tokens_in=tokens_in,
                        tokens_out=tokens_out,
                        cost_usd=cost_usd,
                        error=None,
                        metadata=metadata,
                        shadow_used=shadow is not None,
                    )
                    return response
        else:
            attempt_count = total_providers

            capture_shadow = mode is RunnerMode.CONSENSUS

            def _build_worker(
                provider: ProviderSPI | AsyncProviderSPI,
                async_provider: AsyncProviderSPI,
                attempt_index: int,
            ) -> WorkerFactory:
                async def _worker() -> WorkerResult:
                    response, shadow_metrics = await self._invoke_provider_async(
                        provider,
                        async_provider,
                        request,
                        attempt=attempt_index,
                        total_providers=total_providers,
                        event_logger=event_logger,
                        request_fingerprint=request_fingerprint,
                        metadata=metadata,
                        shadow=shadow,
                        shadow_async=shadow_async,
                        metrics_path=metrics_path_str,
                        capture_shadow_metrics=capture_shadow,
                    )
                    return attempt_index, provider, response, shadow_metrics

                return _worker

            workers: list[WorkerFactory] = [
                _build_worker(provider, async_provider, index)
                for index, (provider, async_provider) in enumerate(providers, start=1)
            ]

            try:
                if mode is RunnerMode.PARALLEL_ANY:
                    (
                        attempt_index,
                        provider,
                        response,
                        shadow_metrics,
                    ) = await run_parallel_any_async(
                        workers,
                        max_concurrency=self._config.max_concurrency,
                    )
                    tokens_in = response.input_tokens
                    tokens_out = response.output_tokens
                    cost_usd = estimate_cost(provider, tokens_in, tokens_out)
                    log_run_metric(
                        event_logger,
                        request_fingerprint=request_fingerprint,
                        request=request,
                        provider=provider,
                        status="ok",
                        attempts=attempt_index,
                        latency_ms=elapsed_ms(run_started),
                        tokens_in=tokens_in,
                        tokens_out=tokens_out,
                        cost_usd=cost_usd,
                        error=None,
                        metadata=metadata,
                        shadow_used=shadow is not None,
                    )
                    if shadow_metrics is not None:
                        shadow_metrics.emit()
                    return response
                results = await run_parallel_all_async(
                    workers,
                    max_concurrency=self._config.max_concurrency,
                )
            except Exception as err:  # noqa: BLE001
                last_err = err
            else:
                if not results:
                    last_err = RuntimeError("No providers succeeded")
                else:
                    if mode is RunnerMode.CONSENSUS:
                        try:
<<<<<<< HEAD
                            consensus = resolve_consensus(
                                [response for _, _, response in results],
=======
                            consensus = compute_consensus(
                                [response for _, _, response, _ in results],
>>>>>>> d256261a
                                config=self._config.consensus,
                            )
                        except ParallelExecutionError as err:
                            last_err = err
                        else:
                            winner_entry = next(
                                (
                                    attempt,
                                    provider,
                                    response,
                                    metrics,
                                )
                                for attempt, provider, response, metrics in results
                                if response is consensus.response
                            )
                            votes_against = (
                                consensus.total_voters
                                - consensus.votes
                                - consensus.abstained
                            )
                            if event_logger is not None:
                                candidate_summaries = [
                                    {
                                        "provider": provider.name(),
                                        "latency_ms": response.latency_ms,
                                        "votes": consensus.tally.get(
                                            response.text.strip(), 0
                                        ),
                                        "text_hash": content_hash(
                                            "consensus", response.text
                                        ),
                                    }
                                    for _, provider, response, _ in results
                                ]
                                event_logger.emit(
                                    "consensus_vote",
                                    {
                                        "request_fingerprint": request_fingerprint,
                                        "strategy": consensus.strategy,
                                        "tie_breaker": consensus.tie_breaker,
                                        "min_votes": consensus.min_votes,
                                        "score_threshold": consensus.score_threshold,
                                        "voters_total": consensus.total_voters,
                                        "votes_for": consensus.votes,
                                        "votes_against": votes_against,
                                        "abstained": consensus.abstained,
                                        "winner_provider": winner_entry[1].name(),
                                        "winner_score": consensus.winner_score,
                                        "winner_latency_ms": consensus.response.latency_ms,
                                        "tie_break_applied": consensus.tie_break_applied,
                                        "tie_break_reason": consensus.tie_break_reason,
                                        "votes": dict(consensus.tally),
                                        "candidate_summaries": candidate_summaries,
                                    },
                                )
                            (
                                attempt_index,
                                provider,
                                response,
                                shadow_metrics,
                            ) = winner_entry
                            tokens_in = response.input_tokens
                            tokens_out = response.output_tokens
                            cost_usd = estimate_cost(provider, tokens_in, tokens_out)
                            log_run_metric(
                                event_logger,
                                request_fingerprint=request_fingerprint,
                                request=request,
                                provider=provider,
                                status="ok",
                                attempts=attempt_count,
                                latency_ms=elapsed_ms(run_started),
                                tokens_in=tokens_in,
                                tokens_out=tokens_out,
                                cost_usd=cost_usd,
                                error=None,
                                metadata=metadata,
                                shadow_used=shadow is not None,
                            )
                            if shadow_metrics is not None:
                                shadow_payload = shadow_metrics.payload
                                extra: dict[str, object] = {
                                    "shadow_consensus_delta": {
                                        "votes_for": consensus.votes,
                                        "votes_total": consensus.total_voters,
                                        "tie_break_applied": consensus.tie_break_applied,
                                    }
                                }
                                if not shadow_payload.get("shadow_ok", True):
                                    error = shadow_payload.get("shadow_error")
                                    if error is not None:
                                        extra["shadow_consensus_error"] = error
                                shadow_metrics.emit(extra)
                            for _, _, _, metrics in results:
                                if metrics is not None and metrics is not shadow_metrics:
                                    metrics.emit()
                            return response
                            last_err = ParallelExecutionError("consensus resolution failed")
                    else:
                        _attempt_index, provider, response, _metrics = results[0]
                        tokens_in = response.input_tokens
                        tokens_out = response.output_tokens
                        cost_usd = estimate_cost(provider, tokens_in, tokens_out)
                        log_run_metric(
                            event_logger,
                            request_fingerprint=request_fingerprint,
                            request=request,
                            provider=provider,
                            status="ok",
                            attempts=attempt_count,
                            latency_ms=elapsed_ms(run_started),
                            tokens_in=tokens_in,
                            tokens_out=tokens_out,
                            cost_usd=cost_usd,
                            error=None,
                            metadata=metadata,
                            shadow_used=shadow is not None,
                        )
                        return response

        if mode is RunnerMode.CONSENSUS:
            for _, _, _, metrics in results:
                if metrics is not None:
                    metrics.emit()

        if event_logger is not None:
            event_logger.emit(
                "provider_chain_failed",
                {
                    "request_fingerprint": request_fingerprint,
                    "provider_attempts": attempt_count,
                    "providers": [provider.name() for provider, _ in providers],
                    "last_error_type": type(last_err).__name__ if last_err else None,
                    "last_error_message": str(last_err) if last_err else None,
                    "last_error_family": error_family(last_err),
                },
            )
        log_run_metric(
            event_logger,
            request_fingerprint=request_fingerprint,
            request=request,
            provider=None,
            status="error",
            attempts=attempt_count,
            latency_ms=elapsed_ms(run_started),
            tokens_in=None,
            tokens_out=None,
            cost_usd=0.0,
            error=last_err,
            metadata=metadata,
            shadow_used=shadow is not None,
        )
        raise last_err if last_err is not None else RuntimeError("No providers succeeded")


__all__ = ["AsyncRunner"]<|MERGE_RESOLUTION|>--- conflicted
+++ resolved
@@ -379,13 +379,8 @@
                 else:
                     if mode is RunnerMode.CONSENSUS:
                         try:
-<<<<<<< HEAD
                             consensus = resolve_consensus(
                                 [response for _, _, response in results],
-=======
-                            consensus = compute_consensus(
-                                [response for _, _, response, _ in results],
->>>>>>> d256261a
                                 config=self._config.consensus,
                             )
                         except ParallelExecutionError as err:
