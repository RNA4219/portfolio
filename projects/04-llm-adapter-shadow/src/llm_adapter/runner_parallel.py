--- conflicted
+++ resolved
@@ -144,22 +144,10 @@
 class ConsensusResult:
     response: ProviderResponse
     votes: int
-<<<<<<< HEAD
     score: float
     reason: str
 
-=======
-    tally: dict[str, int]
-    total_voters: int
-    strategy: str
-    min_votes: int | None
-    score_threshold: float | None
-    tie_breaker: str | None
-    tie_break_applied: bool
-    tie_break_reason: str | None
-    winner_score: float
-    abstained: int
->>>>>>> d256261a
+
 
 def _extract_weight(response: ProviderResponse) -> float:
     raw = response.raw
@@ -175,7 +163,6 @@
     collected = list(responses)
     if not collected:
         raise ValueError("responses must not be empty")
-<<<<<<< HEAD
     cfg = config or ConsensusConfig()
     groups: dict[str, list[ProviderResponse]] = {}
     for response in collected:
@@ -273,35 +260,7 @@
     if last_error is not None:
         raise last_error
     raise ParallelExecutionError("consensus resolution failed")
-=======
-    if config is None:
-        config = ConsensusConfig()
-    quorum = config.quorum or len(collected)
-    counter = Counter(response.text.strip() for response in collected)
-    rankings = counter.most_common()
-    top_text, votes = rankings[0]
-    tie_break_applied = len(rankings) > 1 and rankings[1][1] == votes
-    tie_break_reason = config.tie_breaker if tie_break_applied else None
-    if votes < quorum:
-        raise ParallelExecutionError("consensus quorum not reached")
-    for response in collected:
-        if response.text.strip() == top_text:
-            return ConsensusResult(
-                response=response,
-                votes=votes,
-                tally=dict(counter),
-                total_voters=len(collected),
-                strategy=config.strategy,
-                min_votes=config.quorum,
-                score_threshold=None,
-                tie_breaker=config.tie_breaker,
-                tie_break_applied=tie_break_applied,
-                tie_break_reason=tie_break_reason,
-                winner_score=float(votes),
-                abstained=0,
-            )
-    raise RuntimeError("consensus resolution failed")
->>>>>>> d256261a
+
 
 
 __all__ = [
