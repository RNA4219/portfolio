--- conflicted
+++ resolved
@@ -4,11 +4,7 @@
 
 import os
 import time
-from collections.abc import (
-    Iterable,
-    Mapping,
-    Sequence,
-)
+from collections.abc import Iterable, Mapping, Sequence
 from types import TracebackType
 from typing import TYPE_CHECKING, Any, Protocol, TypeAlias, cast
 
@@ -50,26 +46,24 @@
 
 
 if TYPE_CHECKING:  # pragma: no cover - typing time placeholders
-<<<<<<< HEAD
     # ruff: noqa: I001
     from .ollama_http import (
         OllamaHTTPClient,
         requests_exceptions as _requests_exceptions,
         SessionProtocol as _SessionProtocol,
     )
+    # 型参照専用 import の未使用警告を抑止（mypy/ruff 対策）
     _unused_imports = (OllamaHTTPClient, _requests_exceptions, _SessionProtocol)
-    requests: _RequestsModuleProtocol | None
-    Response: type[_ResponseProtocol]
-    requests_exceptions: _RequestsExceptionsProtocol
-=======
+
+    # requests 周辺の型エイリアス
     RequestsModule: TypeAlias = _RequestsModuleProtocol | None
     ResponseType: TypeAlias = type[_ResponseProtocol]
     RequestsExceptions: TypeAlias = _RequestsExceptionsProtocol
 
+    # 実体は実行時ブロックで代入。ここでは型のみ宣言。
     requests: RequestsModule
     Response: ResponseType
     requests_exceptions: RequestsExceptions
->>>>>>> 587b230f
 else:  # pragma: no cover - allow running without the optional dependency
     import importlib
 
@@ -264,9 +258,7 @@
             content = entry.get("content")
             if isinstance(content, str):
                 return content
-            if isinstance(content, Sequence) and not isinstance(
-                content, bytes | bytearray
-            ):
+            if isinstance(content, Sequence) and not isinstance(content, (bytes, bytearray)):
                 parts = [part for part in content if isinstance(part, str)]
                 return "\n".join(parts)
             if content is None:
@@ -318,9 +310,7 @@
                         try:
                             timeout_override = float(raw_timeout)
                         except (TypeError, ValueError) as exc:
-                            raise ConfigError(
-                                "request_timeout_s must be a number"
-                            ) from exc
+                            raise ConfigError("request_timeout_s must be a number") from exc
                     break
 
             # 衝突しうるトップレベルは除去
