--- conflicted
+++ resolved
@@ -15,33 +15,21 @@
 class _ResponseProtocol(Protocol):
     status_code: int
 
-    def close(self) -> None:
-        ...
-
-    def __enter__(self) -> _ResponseProtocol:
-        ...
-
+    def close(self) -> None: ...
+    def __enter__(self) -> _ResponseProtocol: ...
     def __exit__(
         self,
         exc_type: type[BaseException] | None,
         exc: BaseException | None,
         tb: TracebackType | None,
-    ) -> bool | None:
-        ...
-
-    def json(self) -> Any:
-        ...
-
-    def raise_for_status(self) -> None:
-        ...
-
-    def iter_lines(self) -> Iterable[bytes]:
-        ...
+    ) -> bool | None: ...
+    def json(self) -> Any: ...
+    def raise_for_status(self) -> None: ...
+    def iter_lines(self) -> Iterable[bytes]: ...
 
 
 class _SessionProtocol(Protocol):
-    def post(self, url: str, *args: Any, **kwargs: Any) -> _ResponseProtocol:
-        ...
+    def post(self, url: str, *args: Any, **kwargs: Any) -> _ResponseProtocol: ...
 
 
 if TYPE_CHECKING:  # pragma: no cover - typing time placeholders
@@ -57,12 +45,8 @@
         requests = None
 
         class _FallbackRequestsExceptions:  # pragma: no cover - trivial container
-            class RequestException(Exception):
-                pass
-
-            class Timeout(RequestException):
-                pass
-
+            class RequestException(Exception): ...
+            class Timeout(RequestException): ...
             class HTTPError(RequestException):
                 def __init__(self, message: str | None = None, response: Any | None = None):
                     super().__init__(message or "HTTP error")
@@ -72,7 +56,6 @@
 
         class Response:
             """Very small stub mimicking the subset of Response we rely on."""
-
             status_code: int
 
             def __init__(self, status_code: int = 200) -> None:
@@ -138,9 +121,7 @@
     ) -> None:
         self._model = model
         self._name = name or f"ollama:{model}"
-        env_host = os.environ.get("OLLAMA_BASE_URL")
-        if not env_host:
-            env_host = os.environ.get("OLLAMA_HOST")
+        env_host = os.environ.get("OLLAMA_BASE_URL") or os.environ.get("OLLAMA_HOST")
         self._host: str = host or env_host or DEFAULT_HOST
         if session is None:
             if requests is None:  # pragma: no cover - defensive branch
@@ -192,7 +173,6 @@
             self._ready_models.add(model_name)
             show_response.close()
             return
-
         show_response.close()
 
         if not self._auto_pull:
@@ -242,7 +222,10 @@
             content = entry.get("content")
             if isinstance(content, str):
                 return content
-            if isinstance(content, Sequence) and not isinstance(content, bytes | bytearray):
+            if isinstance(content, Sequence) and not isinstance(
+                content,
+                (bytes, bytearray),
+            ):
                 parts = [part for part in content if isinstance(part, str)]
                 return "\n".join(parts)
             if content is None:
@@ -267,7 +250,7 @@
             "stream": False,
         }
 
-<<<<<<< HEAD
+        # --- options 統合（新SPI + 互換） ---
         options_payload: dict[str, Any] = {}
         if request.max_tokens is not None:
             options_payload["num_predict"] = int(request.max_tokens)
@@ -278,43 +261,44 @@
         if request.stop:
             options_payload["stop"] = list(request.stop)
 
+        # timeout の優先度: request.timeout_s > options.request_timeout_s > provider default
+        timeout_override: float | None = None
+        if request.timeout_s is not None:
+            timeout_override = float(request.timeout_s)
+
         if request.options and isinstance(request.options, Mapping):
-            for key, value in request.options.items():
-                if key in {"model", "messages"}:
-                    continue
-                if key == "options" and isinstance(value, Mapping):
-                    options_payload.update(value)
-                else:
-                    payload[key] = value
-
-        if options_payload:
-            payload["options"] = {**options_payload, **payload.get("options", {})}
-
-        ts0 = time.time()
-        response = self._request("/api/chat", payload, timeout=request.timeout_s)
-=======
-        timeout_override: float | None = None
-        if request.options and isinstance(request.options, Mapping):
-            option_items = dict(request.options.items())
-            timeout_keys = ("request_timeout_s", "REQUEST_TIMEOUT_S")
-            for key in timeout_keys:
-                if key in option_items:
-                    raw_timeout = option_items.pop(key)
-                    if raw_timeout is not None:
+            opt_items = dict(request.options.items())
+
+            # timeout 上書き
+            for key in ("request_timeout_s", "REQUEST_TIMEOUT_S"):
+                if key in opt_items:
+                    raw_timeout = opt_items.pop(key)
+                    if raw_timeout is not None and timeout_override is None:
                         try:
                             timeout_override = float(raw_timeout)
                         except (TypeError, ValueError) as exc:
-                            raise ConfigError(
-                                "request_timeout_s must be a number"
-                            ) from exc
+                            raise ConfigError("request_timeout_s must be a number") from exc
                     break
 
-            option_items.pop("prompt", None)
-            payload.update(option_items)
+            # 衝突しうるトップレベルは除去
+            for k in ("model", "messages", "prompt"):
+                opt_items.pop(k, None)
+
+            # ネストした options をマージ
+            nested_opts = opt_items.pop("options", None)
+            if isinstance(nested_opts, Mapping):
+                options_payload.update(dict(nested_opts))
+
+            # 残りはトップレベルに反映（Ollamaが理解する追加パラメータ）
+            for k, v in opt_items.items():
+                payload[k] = v
+
+        if options_payload:
+            payload["options"] = {**options_payload, **payload.get("options", {})}
 
         ts0 = time.time()
         response = self._request("/api/chat", payload, timeout=timeout_override)
->>>>>>> 7c468d0c
+
         try:
             try:
                 response.raise_for_status()
@@ -342,7 +326,6 @@
             content = message.get("content")
             if isinstance(content, str):
                 text = content
-
         if not isinstance(text, str):
             text = ""
 
