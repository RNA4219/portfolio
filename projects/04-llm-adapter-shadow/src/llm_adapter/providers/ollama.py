"""Ollama provider with automatic model management."""
from __future__ import annotations

from collections.abc import Mapping, Sequence
import os
import time
from typing import Any

from ..errors import ConfigError, ProviderSkip, RetriableError
from ..provider_spi import ProviderRequest, ProviderResponse, TokenUsage
from ._requests_compat import (
    create_session,
    requests_exceptions,
    SessionProtocol,
)
from .base import BaseProvider
from .ollama_client import OllamaClient

DEFAULT_HOST = "http://127.0.0.1:11434"
__all__ = ["OllamaProvider", "DEFAULT_HOST", "requests_exceptions"]


def _token_usage_from_payload(payload: Mapping[str, Any]) -> TokenUsage:
    prompt_tokens = int(payload.get("prompt_eval_count", 0) or 0)
    completion_tokens = int(payload.get("eval_count", 0) or 0)
    return TokenUsage(prompt=prompt_tokens, completion=completion_tokens)


class OllamaProvider(BaseProvider):
    """Provider backed by the local Ollama HTTP API."""

    def __init__(
        self,
        model: str,
        *,
        name: str | None = None,
        host: str | None = None,
        session: SessionProtocol | None = None,
        client: OllamaClient | None = None,
        timeout: float = 60.0,
        pull_timeout: float = 300.0,
        auto_pull: bool = True,
    ) -> None:
        provider_name = name or f"ollama:{model}"
        super().__init__(name=provider_name, model=model)
        env_host = os.environ.get("OLLAMA_BASE_URL") or os.environ.get("OLLAMA_HOST")
        self._host: str = host or env_host or DEFAULT_HOST

        timeout_env = os.environ.get("OLLAMA_TIMEOUT_S")
        if timeout_env is not None:
            try:
                timeout = float(timeout_env)
            except (TypeError, ValueError):
                pass
        pull_timeout_env = os.environ.get("OLLAMA_PULL_TIMEOUT_S")
        if pull_timeout_env is not None:
            try:
                pull_timeout = float(pull_timeout_env)
            except (TypeError, ValueError):
                pass

        self._timeout = timeout
        self._pull_timeout = pull_timeout
        self._offline = (
            os.environ.get("LLM_ADAPTER_OFFLINE") == "1"
            or os.environ.get("CI", "").lower() == "true"
        )
        session_provided = session is not None
        client_provided = client is not None
        allow_network = session_provided or client_provided
        auto_pull_env = os.environ.get("OLLAMA_AUTO_PULL")
        if auto_pull_env is not None and auto_pull_env.strip() == "0" and not allow_network:
            auto_pull = False

        self._auto_pull = auto_pull
        self._allow_network = allow_network
        self._ready_models: set[str] = set()
        if client is None:
            if session is None:
                session = create_session()
            client = OllamaClient(
                host=self._host,
                session=session,
                timeout=self._timeout,
                pull_timeout=self._pull_timeout,
            )
        self._client = client

    def _ensure_model(self, model_name: str) -> None:
        if self._offline and not self._allow_network:
            raise ProviderSkip("offline mode: ollama network calls disabled")

        if model_name in self._ready_models:
            return

        show_response = self._client.show({"model": model_name})
        if show_response.status_code == 200:
            self._ready_models.add(model_name)
            show_response.close()
            return
        show_response.close()

        if not self._auto_pull:
            raise RetriableError(f"ollama model not available: {model_name}")

        with self._client.pull({"model": model_name}) as pull_response:
            # Drain the streaming response to complete the pull.
            for _ in pull_response.iter_lines():  # pragma: no cover - network interaction
                pass

        # Verify again with a short retry window.
        for _ in range(10):
            show_after = self._client.show({"model": model_name})
            if show_after.status_code == 200:
                self._ready_models.add(model_name)
                show_after.close()
                return
            show_after.close()
            time.sleep(1)

        raise RetriableError(f"failed to pull ollama model: {model_name}")

    # ------------------------------------------------------------------
    # ProviderSPI implementation
    # ------------------------------------------------------------------
    def invoke(self, request: ProviderRequest) -> ProviderResponse:
        if self._offline and not self._allow_network:
            raise ProviderSkip("offline mode: ollama network calls disabled")

        model_name = request.model
        if not isinstance(model_name, str):
            raise ConfigError("OllamaProvider requires request.model to be set")
        model_name = model_name.strip()
        if not model_name:
            raise ConfigError("OllamaProvider requires request.model to be set")
        self._ensure_model(model_name)

        def _coerce_content(entry: Mapping[str, Any]) -> str:
            content = entry.get("content")
            if isinstance(content, str):
                return content
            if isinstance(content, Sequence) and not isinstance(content, bytes | bytearray):
                parts = [part for part in content if isinstance(part, str)]
                return "\n".join(parts)
            if content is None:
                return ""
            return str(content)

        messages_payload: list[dict[str, str]] = []
        for chat_message in request.chat_messages:
            if not isinstance(chat_message, Mapping):
                continue
            role = str(chat_message.get("role", "user")) or "user"
            text = _coerce_content(chat_message).strip()
            if text:
                messages_payload.append({"role": role, "content": text})

        if not messages_payload and request.prompt_text:
            messages_payload.append({"role": "user", "content": request.prompt_text})

        payload: dict[str, Any] = {
            "model": model_name,
            "messages": messages_payload,
        }
        stream: bool = False

        # --- options 統合（新SPI + 互換） ---
        options_payload: dict[str, Any] = {}
        if request.max_tokens is not None:
            options_payload["num_predict"] = int(request.max_tokens)
        if request.temperature is not None:
            options_payload["temperature"] = float(request.temperature)
        if request.top_p is not None:
            options_payload["top_p"] = float(request.top_p)
        if request.stop:
            options_payload["stop"] = list(request.stop)

        # timeout の優先度: request.timeout_s > options.request_timeout_s > default
        timeout_override: float | None = None
        if request.timeout_s is not None:
            timeout_override = float(request.timeout_s)

        if request.options and isinstance(request.options, Mapping):
            opt_items = dict(request.options.items())

            if "stream" in opt_items:
                raw_stream = opt_items.pop("stream")
                if raw_stream is not None:
                    stream = bool(raw_stream)

            # timeout 上書き (options 側)
            for key in ("request_timeout_s", "REQUEST_TIMEOUT_S"):
                if key in opt_items:
                    raw_timeout = opt_items.pop(key)
                    if raw_timeout is not None and timeout_override is None:
                        try:
                            timeout_override = float(raw_timeout)
                        except (TypeError, ValueError) as exc:
                            raise ConfigError(
                                "request_timeout_s must be a number"
                            ) from exc
                    break

            # 衝突しうるトップレベルは除去
            for k in ("model", "messages", "prompt"):
                opt_items.pop(k, None)

            # ネストした options をマージ
            nested_opts = opt_items.pop("options", None)
            if isinstance(nested_opts, Mapping):
                options_payload.update(dict(nested_opts))

            # 残りはトップレベルに反映（Ollamaが理解する追加パラメータ）
            for k, v in opt_items.items():
                payload[k] = v

        if options_payload:
            payload["options"] = {**options_payload, **payload.get("options", {})}

        stream_flag = bool(payload.get("stream"))
        payload["stream"] = stream_flag

        ts0 = time.time()
<<<<<<< HEAD
        response = self._client.chat(payload, timeout=timeout_override, stream=stream_flag)
=======
        response = self._client.chat(payload, timeout=timeout_override, stream=stream)
>>>>>>> 6a9edf8a

        try:
            payload_json = response.json()
        except ValueError as exc:
            raise RetriableError("invalid JSON from Ollama") from exc
        finally:
            response.close()

        message = payload_json.get("message")
        text = ""
        if isinstance(message, Mapping):
            content = message.get("content")
            if isinstance(content, str):
                text = content
        if not isinstance(text, str):
            text = ""

        latency_ms = int((time.time() - ts0) * 1000)
        usage = _token_usage_from_payload(payload_json)

        return ProviderResponse(
            text=text,
            token_usage=usage,
            latency_ms=latency_ms,
            model=model_name,
            finish_reason=payload_json.get("done_reason"),
            raw=payload_json,
        )
<|MERGE_RESOLUTION|>--- conflicted
+++ resolved
@@ -221,11 +221,7 @@
         payload["stream"] = stream_flag
 
         ts0 = time.time()
-<<<<<<< HEAD
         response = self._client.chat(payload, timeout=timeout_override, stream=stream_flag)
-=======
-        response = self._client.chat(payload, timeout=timeout_override, stream=stream)
->>>>>>> 6a9edf8a
 
         try:
             payload_json = response.json()
