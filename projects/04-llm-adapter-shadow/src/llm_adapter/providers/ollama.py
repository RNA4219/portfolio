--- conflicted
+++ resolved
@@ -220,11 +220,7 @@
         stream_flag = bool(payload.get("stream"))
 
         ts0 = time.time()
-<<<<<<< HEAD
         response = self._client.chat(payload, timeout=timeout_override, stream=stream_flag)
-=======
-        response = self._client.chat(payload, timeout=timeout_override, stream=stream)
->>>>>>> dd8d350a
 
         try:
             payload_json = response.json()
