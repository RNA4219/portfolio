--- conflicted
+++ resolved
@@ -171,35 +171,16 @@
     assert response.text == "A"
 
 
-<<<<<<< HEAD
 def test_runner_consensus_timeout_error_is_not_re_raised() -> None:
     providers = [
         _SuccessProvider("agree"),
         _SuccessProvider("agree"),
         _ErrorProvider("charlie", TimeoutError("too slow")),
-=======
-def test_runner_consensus_weighted_vote_prefers_weight(
-    monkeypatch: pytest.MonkeyPatch,
-) -> None:
-    providers = [
-        MockProvider("alpha", base_latency_ms=1, error_markers=set()),
-        MockProvider("bravo", base_latency_ms=1, error_markers=set()),
->>>>>>> affd20b8
-    ]
-    runner = Runner(
-        providers,
-        config=RunnerConfig(
-            mode=RunnerMode.CONSENSUS,
-<<<<<<< HEAD
-            consensus=ConsensusConfig(strategy="majority", quorum=2),
-        ),
-    )
-    request = ProviderRequest(prompt="consensus timeout", model="demo-model")
-
-    response = runner.run(request)
-
-    assert response.text == "agree:ok"
-=======
+    ]
+    runner = Runner(
+        providers,
+        config=RunnerConfig(
+            mode=RunnerMode.CONSENSUS,
             max_concurrency=2,
             consensus=ConsensusConfig(
                 strategy="weighted_vote",
@@ -260,5 +241,4 @@
     )
 
     response = runner.run(request)
-    assert response.text == "alpha answer"
->>>>>>> affd20b8
+    assert response.text == "alpha answer"