--- conflicted
+++ resolved
@@ -134,12 +134,7 @@
     assert result.tie_break_reason == "latency(min=10)"
     assert result.judge_name == "tests.test_runner_consensus:fake_judge"
     assert result.judge_score == pytest.approx(0.75)
-<<<<<<< HEAD
     assert result.rounds == 3
-=======
-    assert result.tie_breaker_selected is None
-    assert result.rounds == 2
->>>>>>> 568ce661
 
 
 def test_max_rounds_exhausted_before_judge_round() -> None:
