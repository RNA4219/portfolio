--- conflicted
+++ resolved
@@ -8,7 +8,6 @@
 Remove this file once all items are checked.
 """
 
-<<<<<<< HEAD
 # Legacy compatibility shim for sequential runner tests.
 # Tests now live under projects/04-llm-adapter-shadow/tests/sequential/.
 # Checklist before removing this shim:
@@ -16,10 +15,8 @@
 # - [ ] Ensure downstream tooling no longer relies on this file path.
 # - [ ] Confirm pytest runs succeed without importing this module.
 # Remove this file once all items are checked.
-=======
 from __future__ import annotations
 
->>>>>>> 7760aeb3
 from .sequential.test_failures import *  # noqa: F401,F403
 from .sequential.test_fallback_events import *  # noqa: F401,F403
 from .sequential.test_metrics import *  # noqa: F401,F403