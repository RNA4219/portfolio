from __future__ import annotations

from collections.abc import Mapping
from types import SimpleNamespace
from typing import Any

import pytest
from src.llm_adapter.errors import AuthError, ProviderSkip, RateLimitError, TimeoutError
from src.llm_adapter.provider_spi import (
    ProviderRequest,
    ProviderResponse,
    ProviderSPI,
    TokenUsage,
)
from src.llm_adapter.providers import ollama as ollama_module
from src.llm_adapter.providers.factory import (
    create_provider_from_spec,
    parse_provider_spec,
    provider_from_environment,
)
from src.llm_adapter.providers.gemini import GeminiProvider
from src.llm_adapter.providers.ollama import OllamaProvider


def _maybe_attr(obj: Any, name: str) -> Any:
    return getattr(obj, name) if hasattr(obj, name) else None


@pytest.fixture(scope="module")
def provider_request_model() -> str:
    return "gemini:test-model"


def test_parse_provider_spec_allows_colons_in_model():
    prefix, model = parse_provider_spec("ollama:gemma3n:e2b")
    assert prefix == "ollama"
    assert model == "gemma3n:e2b"


def test_parse_provider_spec_requires_separator():
    with pytest.raises(ValueError):
        parse_provider_spec("gemini")


<<<<<<< HEAD
def test_provider_request_builds_messages_from_prompt():
    request = ProviderRequest(prompt="  hello ", model="dummy-model")
=======
def test_provider_request_builds_messages_from_prompt(provider_request_model):
    request = ProviderRequest(prompt="  hello ", model=provider_request_model)
>>>>>>> c4c6b633

    assert request.prompt_text == "hello"
    assert request.chat_messages == [{"role": "user", "content": "hello"}]
    assert request.stop is None


def test_provider_request_normalizes_messages_and_stop(provider_request_model):
    request = ProviderRequest(
        prompt="",
        messages=[{"role": "User", "content": [" hi ", " there "]}],
        stop=[" END ", ""],
<<<<<<< HEAD
        model="dummy-model",
=======
        model=provider_request_model,
>>>>>>> c4c6b633
    )

    assert request.prompt_text == "hi"
    assert request.chat_messages == [{"role": "User", "content": ["hi", "there"]}]
    assert request.stop == ("END",)


<<<<<<< HEAD
def test_provider_request_timeout_defaults_to_30_seconds():
    request = ProviderRequest(model="dummy-model")

=======
def test_provider_request_timeout_defaults_to_30_seconds(provider_request_model):
    request = ProviderRequest(model=provider_request_model)
>>>>>>> c4c6b633
    assert request.timeout_s == pytest.approx(30.0)


def test_provider_request_rejects_empty_model():
    with pytest.raises(ValueError):
        ProviderRequest(model="", prompt="hello")

    with pytest.raises(ValueError):
        ProviderRequest(model="   ", prompt="hello")



def test_provider_response_populates_token_usage_from_inputs():
    response = ProviderResponse(text="ok", latency_ms=10, tokens_in=3, tokens_out=4)

    assert response.token_usage.prompt == 3
    assert response.token_usage.completion == 4
    assert response.input_tokens == 3
    assert response.output_tokens == 4


def test_provider_response_uses_token_usage_if_provided():
    usage = TokenUsage(prompt=5, completion=7)
    response = ProviderResponse(text="ok", latency_ms=10, token_usage=usage)

    assert response.tokens_in == 5
    assert response.tokens_out == 7
    assert response.token_usage is usage


class DummyProvider(ProviderSPI):
    def __init__(self, model: str):
        self._model = model

    def name(self) -> str:  # pragma: no cover - trivial
        return f"dummy:{self._model}"

    def capabilities(self) -> set[str]:  # pragma: no cover - trivial
        return {"chat"}

    def invoke(self, request: ProviderRequest):  # pragma: no cover - unused
        raise NotImplementedError


def test_create_provider_from_spec_supports_overrides():
    provider = create_provider_from_spec(
        "gemini:test-model",
        factories={"gemini": lambda model: DummyProvider(model)},
    )
    assert isinstance(provider, DummyProvider)
    assert provider.name() == "dummy:test-model"


def test_provider_from_environment_optional_none(monkeypatch):
    monkeypatch.setenv("SHADOW_PROVIDER", "none")
    result = provider_from_environment(
        "SHADOW_PROVIDER",
        optional=True,
        factories={"gemini": lambda model: DummyProvider(model)},
    )
    assert result is None


def test_provider_from_environment_disabled_requires_optional(monkeypatch):
    monkeypatch.setenv("PRIMARY_PROVIDER", "none")
    with pytest.raises(ValueError):
        provider_from_environment(
            "PRIMARY_PROVIDER",
            optional=False,
            factories={"gemini": lambda model: DummyProvider(model)},
        )


class _FakeResponse:
    def __init__(
        self,
        *,
        status_code: int,
        payload: dict | None = None,
        lines: list[bytes] | None = None,
    ):
        self.status_code = status_code
        self._payload = payload or {}
        self._lines = lines or [b"{}"]
        self.closed = False

    def raise_for_status(self):
        if not (200 <= self.status_code < 300):
            raise ollama_module.requests_exceptions.HTTPError(response=self)

    def json(self):
        return self._payload

    def iter_lines(self):
        yield from self._lines

    def close(self):
        self.closed = True

    def __enter__(self):  # pragma: no cover - context protocol
        return self

    def __exit__(self, exc_type, exc, tb):  # pragma: no cover - context protocol
        self.close()
        return False


class _FakeSession:
    def __init__(self):
        self.calls: list[tuple[str, dict | None, bool]] = []
        self._show_calls = 0

    def post(self, url, json=None, stream=False, timeout=None):
        """Override in subclasses."""  # pragma: no cover - patched in tests
        raise NotImplementedError


def test_ollama_provider_prefers_base_url_over_legacy(monkeypatch):
    monkeypatch.setenv("OLLAMA_BASE_URL", "http://env-base")
    monkeypatch.setenv("OLLAMA_HOST", "http://legacy-host")

    provider = OllamaProvider(
        "test-model",
        session=_FakeSession(),
        auto_pull=False,
    )

    assert provider._host == "http://env-base"


def test_ollama_provider_legacy_host_fallback(monkeypatch):
    monkeypatch.delenv("OLLAMA_BASE_URL", raising=False)
    monkeypatch.setenv("OLLAMA_HOST", "http://legacy-host")

    provider = OllamaProvider(
        "test-model",
        session=_FakeSession(),
        auto_pull=False,
    )

    assert provider._host == "http://legacy-host"


class _RecordClient:
    def __init__(self):
        self.calls = []

        class _Models:
            def __init__(self, outer):
                self._outer = outer

            def generate_content(self, **kwargs):
                config_obj = kwargs.get("config")
                if config_obj is not None:
                    to_dict = getattr(config_obj, "to_dict", None)
                    if callable(to_dict):
                        kwargs["_config_dict"] = to_dict()
                self._outer.calls.append(kwargs)
                return SimpleNamespace(
                    text="こんにちは",
                    usage_metadata=SimpleNamespace(input_tokens=12, output_tokens=7),
                )

        self.models = _Models(self)


def test_gemini_provider_invokes_client_with_config():
    client = _RecordClient()
    provider = GeminiProvider(
        "gemini-2.5-flash",
        client=client,  # type: ignore[arg-type]
        generation_config={"temperature": 0.2},
    )

    request = ProviderRequest(
        prompt="テスト",
        max_tokens=128,
        metadata={"system": "you are helpful"},
        temperature=0.4,
        top_p=0.85,
        stop=["END"],
        model="gemini-2.5-flash",
    )
    response = provider.invoke(request)

    assert response.text == "こんにちは"
    assert response.token_usage.prompt == 12
    assert response.token_usage.completion == 7
    assert response.latency_ms >= 0
    assert response.model == "gemini-2.5-flash"
    assert response.tokens_in == 12
    assert response.tokens_out == 7
    assert response.finish_reason is None
    assert response.raw is not None

    recorded = client.calls.pop()
    assert recorded["model"] == "gemini-2.5-flash"
    assert recorded["contents"][0]["role"] == "system"
    assert recorded["contents"][0]["parts"][0]["text"] == "you are helpful"
    assert recorded["contents"][1]["role"] == "user"
    recorded_config = recorded["config"]
    config_view: dict[str, Any] = {}
    config_dict = recorded.get("_config_dict")
    if isinstance(config_dict, Mapping):
        config_view.update(config_dict)
    to_dict = getattr(recorded_config, "to_dict", None)
    if callable(to_dict):
        maybe = to_dict()
        if isinstance(maybe, Mapping):
            config_view.update(maybe)
    if isinstance(recorded_config, Mapping):
        config_view.update(recorded_config)

    temperature = config_view.get("temperature")
    if temperature is None:
        maybe_temp = _maybe_attr(recorded_config, "temperature")
        if maybe_temp is not None:
            temperature = maybe_temp
    max_tokens = config_view.get("max_output_tokens")
    if max_tokens is None:
        maybe_max = _maybe_attr(recorded_config, "max_output_tokens")
        if maybe_max is not None:
            max_tokens = maybe_max

    stop_sequences = config_view.get("stop_sequences")
    top_p = config_view.get("top_p")
    if top_p is None:
        maybe_top_p = _maybe_attr(recorded_config, "top_p")
        if maybe_top_p is not None:
            top_p = maybe_top_p
    if stop_sequences is None:
        maybe_stop = _maybe_attr(recorded_config, "stop_sequences")
        if maybe_stop is not None:
            stop_sequences = maybe_stop

    assert temperature == 0.2
    assert top_p == pytest.approx(0.85)
    assert stop_sequences == ["END"]
    assert max_tokens == 128
    assert isinstance(recorded["contents"], list)


def test_gemini_provider_uses_request_model_override_and_finish_reason():
    class _Client:
        def __init__(self):
            self.calls = []

            class _Models:
                def __init__(self, outer):
                    self._outer = outer

                def generate_content(self, **kwargs):
                    self._outer.calls.append(kwargs)
                    return SimpleNamespace(
                        text="ok",
                        usage_metadata=SimpleNamespace(input_tokens=2, output_tokens=3),
                        candidates=[SimpleNamespace(finish_reason="STOP")],
                    )

            self.models = _Models(self)

    client = _Client()
    provider = GeminiProvider("gemini-1.5-pro", client=client)  # type: ignore[arg-type]

    request = ProviderRequest(prompt="hello", model="gemini-1.5-pro-exp")
    response = provider.invoke(request)

    recorded = client.calls.pop()
    assert recorded["model"] == "gemini-1.5-pro-exp"
    assert response.model == "gemini-1.5-pro-exp"
    assert response.finish_reason == "STOP"
    assert response.tokens_in == 2
    assert response.tokens_out == 3


def test_gemini_provider_skips_without_api_key(monkeypatch, provider_request_model):
    from src.llm_adapter.providers import gemini as gemini_module

    monkeypatch.delenv("GEMINI_API_KEY", raising=False)
    monkeypatch.setenv("GEMINI_API_KEY", "")
    stub_module = SimpleNamespace(Client=lambda **_: SimpleNamespace(models=None, responses=None))
    monkeypatch.setattr(gemini_module, "genai", stub_module, raising=False)

    provider = GeminiProvider("gemini-2.5-flash")

    with pytest.raises(ProviderSkip) as excinfo:
<<<<<<< HEAD
        provider.invoke(ProviderRequest(prompt="hello", model="gemini-2.5-flash"))
=======
        provider.invoke(ProviderRequest(prompt="hello", model=provider_request_model))
>>>>>>> c4c6b633

    assert excinfo.value.reason == "missing_gemini_api_key"


def test_gemini_provider_translates_rate_limit(provider_request_model):
    class _FailingModels:
        def generate_content(self, **kwargs):
            err = Exception("rate limited")
            err.status = "RESOURCE_EXHAUSTED"
            raise err

    class _Client:
        def __init__(self):
            self.models = _FailingModels()

    provider = GeminiProvider("gemini-2.5-flash", client=_Client())  # type: ignore[arg-type]

    with pytest.raises(RateLimitError):
<<<<<<< HEAD
        provider.invoke(ProviderRequest(prompt="hello", model="gemini-2.5-flash"))
=======
        provider.invoke(ProviderRequest(prompt="hello", model=provider_request_model))
>>>>>>> c4c6b633


def test_gemini_provider_translates_rate_limit_status_object(provider_request_model):
    class _StatusCode:
        def __init__(self, name: str):
            self.name = name

        def __str__(self) -> str:  # pragma: no cover - for defensive normalization
            return f"StatusCode.{self.name}"

    class _FailingModels:
        def generate_content(self, **kwargs):
            err = Exception("rate limited")
            err.status = _StatusCode("RESOURCE_EXHAUSTED")
            raise err

    class _Client:
        def __init__(self):
            self.models = _FailingModels()

    provider = GeminiProvider("gemini-2.5-flash", client=_Client())  # type: ignore[arg-type]

    with pytest.raises(RateLimitError):
<<<<<<< HEAD
        provider.invoke(ProviderRequest(prompt="hello", model="gemini-2.5-flash"))
=======
        provider.invoke(ProviderRequest(prompt="hello", model=provider_request_model))
>>>>>>> c4c6b633


def test_gemini_provider_preserves_rate_limit_error_instances(provider_request_model):
    raised_error = RateLimitError("rate limited")

    class _FailingModels:
        def generate_content(self, **kwargs):
            raise raised_error

    class _Client:
        def __init__(self):
            self.models = _FailingModels()

    provider = GeminiProvider("gemini-2.5-flash", client=_Client())  # type: ignore[arg-type]

    with pytest.raises(RateLimitError) as excinfo:
<<<<<<< HEAD
        provider.invoke(ProviderRequest(prompt="hello", model="gemini-2.5-flash"))
=======
        provider.invoke(ProviderRequest(prompt="hello", model=provider_request_model))
>>>>>>> c4c6b633

    assert excinfo.value is raised_error


def test_gemini_provider_translates_timeout_status_object(provider_request_model):
    class _StatusCode:
        def __init__(self, name: str):
            self.name = name

        def __str__(self) -> str:  # pragma: no cover - for defensive normalization
            return f"StatusCode.{self.name}"

    class _FailingModels:
        def generate_content(self, **kwargs):
            err = Exception("timeout")
            err.code = _StatusCode("DEADLINE_EXCEEDED")
            raise err

    class _Client:
        def __init__(self):
            self.models = _FailingModels()

    provider = GeminiProvider("gemini-2.5-flash", client=_Client())  # type: ignore[arg-type]

    with pytest.raises(TimeoutError):
<<<<<<< HEAD
        provider.invoke(ProviderRequest(prompt="hello", model="gemini-2.5-flash"))
=======
        provider.invoke(ProviderRequest(prompt="hello", model=provider_request_model))
>>>>>>> c4c6b633


def test_gemini_provider_preserves_timeout_error_instances(provider_request_model):
    raised_error = TimeoutError("took too long")

    class _FailingModels:
        def generate_content(self, **kwargs):
            raise raised_error

    class _Client:
        def __init__(self):
            self.models = _FailingModels()

    provider = GeminiProvider("gemini-2.5-flash", client=_Client())  # type: ignore[arg-type]

    with pytest.raises(TimeoutError) as excinfo:
<<<<<<< HEAD
        provider.invoke(ProviderRequest(prompt="hello", model="gemini-2.5-flash"))
=======
        provider.invoke(ProviderRequest(prompt="hello", model=provider_request_model))
>>>>>>> c4c6b633

    assert excinfo.value is raised_error


@pytest.mark.parametrize(
    "code_name, expected",
    [
        ("RESOURCE_EXHAUSTED", RateLimitError),
        ("DEADLINE_EXCEEDED", TimeoutError),
    ],
)
def test_gemini_provider_translates_callable_code_status(
    code_name: str, expected: type[Exception], provider_request_model
):
    class _StatusCode:
        def __init__(self, name: str):
            self.name = name

        def __str__(self) -> str:  # pragma: no cover - for defensive normalization
            return f"StatusCode.{self.name}"

    class _ApiError(Exception):
        def __init__(self, name: str):
            super().__init__(f"{name.lower()}")
            self._status_code = _StatusCode(name)

        def code(self) -> _StatusCode:
            return self._status_code

    class _FailingModels:
        def __init__(self, error: Exception):
            self._error = error

        def generate_content(self, **kwargs):
            raise self._error

    class _Client:
        def __init__(self, error: Exception):
            self.models = _FailingModels(error)

    provider = GeminiProvider(
        "gemini-2.5-flash",
        client=_Client(_ApiError(code_name)),  # type: ignore[arg-type]
    )

    with pytest.raises(expected):
<<<<<<< HEAD
        provider.invoke(ProviderRequest(prompt="hello", model="gemini-2.5-flash"))
=======
        provider.invoke(ProviderRequest(prompt="hello", model=provider_request_model))
>>>>>>> c4c6b633


def test_gemini_provider_translates_named_timeout_exception(provider_request_model):
    class Timeout(Exception):
        """Exception with a Timeout name similar to requests.exceptions.Timeout."""

    class _FailingModels:
        def generate_content(self, **kwargs):
            raise Timeout("network timeout")

    class _Client:
        def __init__(self):
            self.models = _FailingModels()

    provider = GeminiProvider("gemini-2.5-flash", client=_Client())  # type: ignore[arg-type]

    with pytest.raises(TimeoutError):
<<<<<<< HEAD
        provider.invoke(ProviderRequest(prompt="hello", model="gemini-2.5-flash"))
=======
        provider.invoke(ProviderRequest(prompt="hello", model=provider_request_model))
>>>>>>> c4c6b633


@pytest.mark.parametrize(
    "status_code, expected",
    [
        (429, RateLimitError),
        (401, AuthError),
        (403, AuthError),
        (408, TimeoutError),
        (504, TimeoutError),
    ],
)
def test_gemini_provider_translates_http_errors(
    status_code: int, expected: type[Exception], provider_request_model
):
    class _HttpError(Exception):
        def __init__(self, code: int):
            super().__init__(f"http {code}")
            self.response = SimpleNamespace(status_code=code)

    class _FailingModels:
        def generate_content(self, **kwargs):
            raise _HttpError(status_code)

    class _Client:
        def __init__(self):
            self.models = _FailingModels()

    provider = GeminiProvider("gemini-2.5-flash", client=_Client())  # type: ignore[arg-type]

    with pytest.raises(expected):
<<<<<<< HEAD
        provider.invoke(ProviderRequest(prompt="hello", model="gemini-2.5-flash"))
=======
        provider.invoke(ProviderRequest(prompt="hello", model=provider_request_model))
>>>>>>> c4c6b633


def test_ollama_provider_auto_pull_and_chat():
    class Session(_FakeSession):
        def __init__(self):
            super().__init__()
            self._chat_called = False
            self.last_timeout = None
            self.last_payload: dict | None = None

        def post(self, url, json=None, stream=False, timeout=None):
            self.calls.append((url, json, stream))
            if url.endswith("/api/chat"):
                self.last_timeout = timeout
                self.last_payload = json
            if url.endswith("/api/show"):
                self._show_calls += 1
                if self._show_calls == 1:
                    return _FakeResponse(status_code=404, payload={})
                return _FakeResponse(status_code=200, payload={})
            if url.endswith("/api/pull"):
                return _FakeResponse(status_code=200, payload={}, lines=[b"{}"])
            if url.endswith("/api/chat"):
                self._chat_called = True
                return _FakeResponse(
                    status_code=200,
                    payload={
                        "message": {"content": "hello"},
                        "prompt_eval_count": 3,
                        "eval_count": 5,
                        "done_reason": "stop",
                    },
                )
            raise AssertionError(f"unexpected url: {url}")

    session = Session()
    provider = OllamaProvider("gemma3n:e2b", session=session, host="http://localhost")

    response = provider.invoke(ProviderRequest(prompt="hello", model="gemma3n:e2b"))

    assert response.text == "hello"
    assert response.token_usage.prompt == 3
    assert response.token_usage.completion == 5
    assert response.latency_ms >= 0
    assert response.model == "gemma3n:e2b"
    assert response.tokens_in == 3
    assert response.tokens_out == 5
    assert response.finish_reason == "stop"
    assert response.raw["message"]["content"] == "hello"
    assert session._chat_called
    assert session.last_timeout == pytest.approx(30.0)
    assert session.last_payload is not None
    assert "REQUEST_TIMEOUT_S" not in session.last_payload
    assert "request_timeout_s" not in session.last_payload

    show_calls = [url for url, *_ in session.calls if url.endswith("/api/show")]
    assert len(show_calls) == 2  # first miss + verification after pull

    chat_payload = next(payload for url, payload, _ in session.calls if url.endswith("/api/chat"))
    assert chat_payload["model"] == "gemma3n:e2b"
    assert chat_payload["messages"] == [{"role": "user", "content": "hello"}]
    assert chat_payload["stream"] is False


def test_ollama_provider_merges_request_options():
    class Session(_FakeSession):
        def post(self, url, json=None, stream=False, timeout=None):
            self.calls.append((url, json, stream))
            if url.endswith("/api/show"):
                return _FakeResponse(status_code=200, payload={})
            if url.endswith("/api/chat"):
                return _FakeResponse(
                    status_code=200,
                    payload={
                        "message": {"content": "hi"},
                        "prompt_eval_count": 1,
                        "eval_count": 2,
                    },
                )
            raise AssertionError(f"unexpected url: {url}")

    session = Session()
    provider = OllamaProvider("gemma3", session=session, host="http://localhost")

    request = ProviderRequest(
        prompt="hi",
        max_tokens=32,
        temperature=0.4,
        top_p=0.9,
        stop=["END"],
        timeout_s=5.0,
        options={"options": {"stop": ["ALT"], "seed": 99}, "stream": True},
        model="gemma3",
    )
    provider.invoke(request)

    chat_payload = next(payload for url, payload, _ in session.calls if url.endswith("/api/chat"))
    assert chat_payload["stream"] is True
    assert chat_payload["model"] == "gemma3"
    options_payload = chat_payload["options"]
    assert options_payload["num_predict"] == 32
    assert options_payload["temperature"] == pytest.approx(0.4)
    assert options_payload["top_p"] == pytest.approx(0.9)
    assert options_payload["stop"] == ["ALT"]
    assert options_payload["seed"] == 99


@pytest.mark.parametrize(
    "status_code, expected",
    [
        (401, AuthError),
        (429, RateLimitError),
        (408, TimeoutError),
        (504, TimeoutError),
    ],
)
def test_ollama_provider_auto_pull_error_mapping(
    status_code: int, expected: type[Exception], provider_request_model
):
    class Session(_FakeSession):
        def __init__(self):
            super().__init__()
            self.pull_response: _FakeResponse | None = None

        def post(self, url, json=None, stream=False, timeout=None):
            self.calls.append((url, json, stream))
            if url.endswith("/api/show"):
                self._show_calls += 1
                # First show indicates model missing, subsequent would succeed if we got that far.
                if self._show_calls == 1:
                    return _FakeResponse(status_code=404, payload={})
                return _FakeResponse(status_code=200, payload={})
            if url.endswith("/api/pull"):
                assert stream is True
                response = _FakeResponse(status_code=status_code, payload={})
                self.pull_response = response
                return response
            raise AssertionError(f"unexpected url: {url}")

    session = Session()
    provider = OllamaProvider("gemma3n:e2b", session=session, host="http://localhost")

    with pytest.raises(expected):
        provider.invoke(ProviderRequest(prompt="hello", model="gemma3n:e2b"))

    assert session.pull_response is not None
    assert session.pull_response.closed


def test_ollama_provider_request_timeout_override():
    class Session(_FakeSession):
        def __init__(self):
            super().__init__()
            self.last_timeout = None
            self.last_payload: dict | None = None

        def post(self, url, json=None, stream=False, timeout=None):
            if url.endswith("/api/show"):
                return _FakeResponse(status_code=200, payload={})
            if url.endswith("/api/chat"):
                self.last_timeout = timeout
                self.last_payload = json
                return _FakeResponse(
                    status_code=200,
                    payload={"message": {"content": "ok"}},
                )
            raise AssertionError(f"unexpected url: {url}")

    session = Session()
    provider = OllamaProvider("gemma3n:e2b", session=session, host="http://localhost")

    response = provider.invoke(
        ProviderRequest(
            prompt="hello",
            timeout_s=None,
            options={"REQUEST_TIMEOUT_S": "2.5", "extra": True},
            model="gemma3n:e2b",
        )
    )

    assert response.text == "ok"
    assert session.last_timeout == pytest.approx(2.5)
    assert session.last_payload is not None
    assert "REQUEST_TIMEOUT_S" not in session.last_payload
    assert "request_timeout_s" not in session.last_payload
    assert session.last_payload.get("extra") is True


@pytest.mark.parametrize(
    "status_code, expected",
    [
        (401, AuthError),
        (504, TimeoutError),
    ],
)
def test_ollama_provider_maps_auth_error(status_code: int, expected: type[Exception]):
    class Session(_FakeSession):
        def __init__(self):
            super().__init__()
            self.last_chat_response: _FakeResponse | None = None

        def post(self, url, json=None, stream=False, timeout=None):
            if url.endswith("/api/show"):
                return _FakeResponse(status_code=200, payload={})
            if url.endswith("/api/chat"):
                response = _FakeResponse(status_code=status_code, payload={})
                self.last_chat_response = response
                return response
            raise AssertionError(f"unexpected url: {url}")

    session = Session()
    provider = OllamaProvider("gemma3n:e2b", session=session, host="http://localhost")

    with pytest.raises(expected):
        provider.invoke(ProviderRequest(prompt="hello", model="gemma3n:e2b"))

    assert session.last_chat_response is not None
    assert session.last_chat_response.closed<|MERGE_RESOLUTION|>--- conflicted
+++ resolved
@@ -42,14 +42,8 @@
         parse_provider_spec("gemini")
 
 
-<<<<<<< HEAD
-def test_provider_request_builds_messages_from_prompt():
-    request = ProviderRequest(prompt="  hello ", model="dummy-model")
-=======
 def test_provider_request_builds_messages_from_prompt(provider_request_model):
     request = ProviderRequest(prompt="  hello ", model=provider_request_model)
->>>>>>> c4c6b633
-
     assert request.prompt_text == "hello"
     assert request.chat_messages == [{"role": "user", "content": "hello"}]
     assert request.stop is None
@@ -60,41 +54,27 @@
         prompt="",
         messages=[{"role": "User", "content": [" hi ", " there "]}],
         stop=[" END ", ""],
-<<<<<<< HEAD
-        model="dummy-model",
-=======
         model=provider_request_model,
->>>>>>> c4c6b633
-    )
-
+    )
     assert request.prompt_text == "hi"
     assert request.chat_messages == [{"role": "User", "content": ["hi", "there"]}]
     assert request.stop == ("END",)
 
 
-<<<<<<< HEAD
-def test_provider_request_timeout_defaults_to_30_seconds():
-    request = ProviderRequest(model="dummy-model")
-
-=======
 def test_provider_request_timeout_defaults_to_30_seconds(provider_request_model):
     request = ProviderRequest(model=provider_request_model)
->>>>>>> c4c6b633
     assert request.timeout_s == pytest.approx(30.0)
 
 
 def test_provider_request_rejects_empty_model():
     with pytest.raises(ValueError):
         ProviderRequest(model="", prompt="hello")
-
     with pytest.raises(ValueError):
         ProviderRequest(model="   ", prompt="hello")
 
 
-
 def test_provider_response_populates_token_usage_from_inputs():
     response = ProviderResponse(text="ok", latency_ms=10, tokens_in=3, tokens_out=4)
-
     assert response.token_usage.prompt == 3
     assert response.token_usage.completion == 4
     assert response.input_tokens == 3
@@ -104,7 +84,6 @@
 def test_provider_response_uses_token_usage_if_provided():
     usage = TokenUsage(prompt=5, completion=7)
     response = ProviderResponse(text="ok", latency_ms=10, token_usage=usage)
-
     assert response.tokens_in == 5
     assert response.tokens_out == 7
     assert response.token_usage is usage
@@ -366,11 +345,7 @@
     provider = GeminiProvider("gemini-2.5-flash")
 
     with pytest.raises(ProviderSkip) as excinfo:
-<<<<<<< HEAD
-        provider.invoke(ProviderRequest(prompt="hello", model="gemini-2.5-flash"))
-=======
-        provider.invoke(ProviderRequest(prompt="hello", model=provider_request_model))
->>>>>>> c4c6b633
+        provider.invoke(ProviderRequest(prompt="hello", model=provider_request_model))
 
     assert excinfo.value.reason == "missing_gemini_api_key"
 
@@ -389,11 +364,7 @@
     provider = GeminiProvider("gemini-2.5-flash", client=_Client())  # type: ignore[arg-type]
 
     with pytest.raises(RateLimitError):
-<<<<<<< HEAD
-        provider.invoke(ProviderRequest(prompt="hello", model="gemini-2.5-flash"))
-=======
-        provider.invoke(ProviderRequest(prompt="hello", model=provider_request_model))
->>>>>>> c4c6b633
+        provider.invoke(ProviderRequest(prompt="hello", model=provider_request_model))
 
 
 def test_gemini_provider_translates_rate_limit_status_object(provider_request_model):
@@ -417,11 +388,7 @@
     provider = GeminiProvider("gemini-2.5-flash", client=_Client())  # type: ignore[arg-type]
 
     with pytest.raises(RateLimitError):
-<<<<<<< HEAD
-        provider.invoke(ProviderRequest(prompt="hello", model="gemini-2.5-flash"))
-=======
-        provider.invoke(ProviderRequest(prompt="hello", model=provider_request_model))
->>>>>>> c4c6b633
+        provider.invoke(ProviderRequest(prompt="hello", model=provider_request_model))
 
 
 def test_gemini_provider_preserves_rate_limit_error_instances(provider_request_model):
@@ -438,11 +405,7 @@
     provider = GeminiProvider("gemini-2.5-flash", client=_Client())  # type: ignore[arg-type]
 
     with pytest.raises(RateLimitError) as excinfo:
-<<<<<<< HEAD
-        provider.invoke(ProviderRequest(prompt="hello", model="gemini-2.5-flash"))
-=======
-        provider.invoke(ProviderRequest(prompt="hello", model=provider_request_model))
->>>>>>> c4c6b633
+        provider.invoke(ProviderRequest(prompt="hello", model=provider_request_model))
 
     assert excinfo.value is raised_error
 
@@ -468,11 +431,7 @@
     provider = GeminiProvider("gemini-2.5-flash", client=_Client())  # type: ignore[arg-type]
 
     with pytest.raises(TimeoutError):
-<<<<<<< HEAD
-        provider.invoke(ProviderRequest(prompt="hello", model="gemini-2.5-flash"))
-=======
-        provider.invoke(ProviderRequest(prompt="hello", model=provider_request_model))
->>>>>>> c4c6b633
+        provider.invoke(ProviderRequest(prompt="hello", model=provider_request_model))
 
 
 def test_gemini_provider_preserves_timeout_error_instances(provider_request_model):
@@ -489,11 +448,7 @@
     provider = GeminiProvider("gemini-2.5-flash", client=_Client())  # type: ignore[arg-type]
 
     with pytest.raises(TimeoutError) as excinfo:
-<<<<<<< HEAD
-        provider.invoke(ProviderRequest(prompt="hello", model="gemini-2.5-flash"))
-=======
-        provider.invoke(ProviderRequest(prompt="hello", model=provider_request_model))
->>>>>>> c4c6b633
+        provider.invoke(ProviderRequest(prompt="hello", model=provider_request_model))
 
     assert excinfo.value is raised_error
 
@@ -540,11 +495,7 @@
     )
 
     with pytest.raises(expected):
-<<<<<<< HEAD
-        provider.invoke(ProviderRequest(prompt="hello", model="gemini-2.5-flash"))
-=======
-        provider.invoke(ProviderRequest(prompt="hello", model=provider_request_model))
->>>>>>> c4c6b633
+        provider.invoke(ProviderRequest(prompt="hello", model=provider_request_model))
 
 
 def test_gemini_provider_translates_named_timeout_exception(provider_request_model):
@@ -562,11 +513,7 @@
     provider = GeminiProvider("gemini-2.5-flash", client=_Client())  # type: ignore[arg-type]
 
     with pytest.raises(TimeoutError):
-<<<<<<< HEAD
-        provider.invoke(ProviderRequest(prompt="hello", model="gemini-2.5-flash"))
-=======
-        provider.invoke(ProviderRequest(prompt="hello", model=provider_request_model))
->>>>>>> c4c6b633
+        provider.invoke(ProviderRequest(prompt="hello", model=provider_request_model))
 
 
 @pytest.mark.parametrize(
@@ -598,11 +545,7 @@
     provider = GeminiProvider("gemini-2.5-flash", client=_Client())  # type: ignore[arg-type]
 
     with pytest.raises(expected):
-<<<<<<< HEAD
-        provider.invoke(ProviderRequest(prompt="hello", model="gemini-2.5-flash"))
-=======
-        provider.invoke(ProviderRequest(prompt="hello", model=provider_request_model))
->>>>>>> c4c6b633
+        provider.invoke(ProviderRequest(prompt="hello", model=provider_request_model))
 
 
 def test_ollama_provider_auto_pull_and_chat():
