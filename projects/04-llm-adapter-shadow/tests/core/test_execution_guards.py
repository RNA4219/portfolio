--- conflicted
+++ resolved
@@ -2,15 +2,11 @@
 
 import importlib.machinery
 import importlib.util
-<<<<<<< HEAD
+from collections.abc import Sequence
 from pathlib import Path
 import sys
-=======
-import sys
-from collections.abc import Sequence
-from pathlib import Path
 from types import ModuleType
->>>>>>> 6b69b090
+
 
 import pytest
 
