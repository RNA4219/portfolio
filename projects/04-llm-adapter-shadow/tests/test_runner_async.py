from __future__ import annotations

import asyncio
import json
import time
from collections.abc import Mapping
from pathlib import Path
from typing import Any, Callable, TypeVar

import pytest
from _pytest.recwarn import WarningsRecorder
from src.llm_adapter.provider_spi import (
    ProviderRequest,
    ProviderResponse,
    TokenUsage,
)
from src.llm_adapter.providers.mock import MockProvider
from src.llm_adapter.runner import AsyncRunner, Runner
from src.llm_adapter.runner_config import ConsensusConfig, RunnerConfig, RunnerMode
from src.llm_adapter.runner_parallel import ParallelExecutionError


class _CapturingLogger:
    def __init__(self) -> None:
        self.events: list[tuple[str, dict[str, Any]]] = []

    def emit(self, event_type: str, record: Mapping[str, Any]) -> None:
        self.events.append((event_type, dict(record)))

    def of_type(self, event_type: str) -> list[dict[str, Any]]:
        return [payload for kind, payload in self.events if kind == event_type]


class _AsyncProbeProvider:
    def __init__(self, name: str, *, delay: float, text: str | None = None) -> None:
        self._name = name
        self._delay = delay
        self._text = text or name
        self.cancelled = False
        self.finished = False

    def name(self) -> str:
        return self._name

    def capabilities(self) -> set[str]:
        return set()

    async def invoke_async(self, request: ProviderRequest) -> ProviderResponse:
        try:
            await asyncio.sleep(self._delay)
            return ProviderResponse(
                text=f"{self._text}:{request.prompt}",
                latency_ms=int(self._delay * 1000),
                token_usage=TokenUsage(prompt=1, completion=1),
                model=request.model,
            )
        except asyncio.CancelledError:
            self.cancelled = True
            raise
        finally:
            self.finished = True


class _StaticProvider:
    def __init__(self, name: str, text: str, latency_ms: int) -> None:
        self._name = name
        self._text = text
        self._latency_ms = latency_ms

    def name(self) -> str:
        return self._name

    def capabilities(self) -> set[str]:
        return set()

    def invoke(self, request: ProviderRequest) -> ProviderResponse:
        return ProviderResponse(
            text=self._text,
            latency_ms=self._latency_ms,
            token_usage=TokenUsage(prompt=1, completion=1),
            model=request.model,
            finish_reason="stop",
        )


<<<<<<< HEAD
def test_async_runner_respects_rpm_spacing() -> None:
    call_times: list[float] = []

    class _RecordingProvider:
        def name(self) -> str:
            return "async-rate"

        def capabilities(self) -> set[str]:
            return set()

        async def invoke_async(self, request: ProviderRequest) -> ProviderResponse:
            call_times.append(time.monotonic())
            await asyncio.sleep(0)
            return ProviderResponse(
                text="ok",
                latency_ms=1,
                token_usage=TokenUsage(prompt=1, completion=1),
                model=request.model,
            )

    provider = _RecordingProvider()
    runner = AsyncRunner([provider], config=RunnerConfig(rpm=120))
    request = ProviderRequest(prompt="hello", model="primary-model")

    async def _run_calls() -> None:
        for _ in range(3):
            await runner.run_async(request)

    asyncio.run(_run_calls())

    assert len(call_times) == 3
    first_interval = call_times[1] - call_times[0]
    second_interval = call_times[2] - call_times[1]
    expected_interval = 60.0 / 120

    assert first_interval < expected_interval / 2
    assert abs(second_interval - expected_interval) <= 0.15
=======
T = TypeVar("T")


def _run_without_warnings(action: Callable[[], T]) -> T:
    try:
        warns_cm = pytest.warns(None)
    except TypeError:
        warns_cm = WarningsRecorder(_ispytest=True)
    with warns_cm as warnings_record:
        result = action()
    assert len(warnings_record) == 0
    return result
>>>>>>> c981736a


def test_async_runner_matches_sync(tmp_path: Path) -> None:
    primary = MockProvider("primary", base_latency_ms=5, error_markers=set())
    sync_runner = Runner([primary])
    async_runner = AsyncRunner([primary])

    sync_request = ProviderRequest(
        prompt="hello",
        metadata={"trace_id": "t1"},
        model="primary-model",
    )
    async_request = ProviderRequest(
        prompt="hello",
        metadata={"trace_id": "t1"},
        model="primary-model",
    )

    sync_metrics = tmp_path / "sync-metrics.jsonl"
    async_metrics = tmp_path / "async-metrics.jsonl"

    sync_response = sync_runner.run(sync_request, shadow_metrics_path=sync_metrics)
    async_response = asyncio.run(
        async_runner.run_async(async_request, shadow_metrics_path=async_metrics)
    )

    assert async_response.text == sync_response.text
    assert async_response.model == sync_response.model
    assert async_metrics.exists()


def test_async_shadow_exec_uses_injected_logger(tmp_path: Path) -> None:
    primary = MockProvider("primary", base_latency_ms=5, error_markers=set())
    shadow = MockProvider("shadow", base_latency_ms=5, error_markers=set())
    logger = _CapturingLogger()
    runner = AsyncRunner([primary], logger=logger)

    request = ProviderRequest(prompt="hello", model="primary-model")
    metrics_path = tmp_path / "async-unused.jsonl"

    response = _run_without_warnings(
        lambda: asyncio.run(
            runner.run_async(
                request,
                shadow=shadow,
                shadow_metrics_path=metrics_path,
            )
        )
    )

    diff_events = logger.of_type("shadow_diff")
    assert len(diff_events) == 1
    diff_event = diff_events[0]
    assert diff_event["primary_provider"] == "primary"
    assert diff_event["shadow_provider"] == "shadow"
    assert diff_event["shadow_ok"] is True
    assert diff_event["primary_text_len"] == len(response.text)
    assert not metrics_path.exists()


def test_async_shadow_exec_without_metrics_path_skips_logging() -> None:
    primary = MockProvider("primary", base_latency_ms=5, error_markers=set())
    shadow = MockProvider("shadow", base_latency_ms=5, error_markers=set())
    logger = _CapturingLogger()
    runner = AsyncRunner([primary], logger=logger)

    request = ProviderRequest(prompt="hello", model="primary-model")

    asyncio.run(
        runner.run_async(
            request,
            shadow=shadow,
            shadow_metrics_path=None,
        )
    )

    assert logger.of_type("shadow_diff") == []


def test_async_shadow_exec_records_metrics(tmp_path: Path) -> None:
    primary = MockProvider("primary", base_latency_ms=5, error_markers=set())
    shadow = MockProvider("shadow", base_latency_ms=5, error_markers=set())
    runner = AsyncRunner([primary])

    metrics_path = tmp_path / "metrics.jsonl"
    metadata = {"trace_id": "trace-async", "project_id": "proj-async"}
    request = ProviderRequest(prompt="hello", metadata=metadata, model="primary-model")

    response = _run_without_warnings(
        lambda: asyncio.run(
            runner.run_async(
                request,
                shadow=shadow,
                shadow_metrics_path=metrics_path,
            )
        )
    )

    assert response.text.startswith("echo(primary):")
    assert metrics_path.exists()

    payloads = [json.loads(line) for line in metrics_path.read_text().splitlines() if line.strip()]
    diff_event = next(item for item in payloads if item["event"] == "shadow_diff")
    call_event = next(item for item in payloads if item["event"] == "provider_call")

    assert diff_event["primary_provider"] == "primary"
    assert diff_event["shadow_provider"] == "shadow"
    assert diff_event["shadow_ok"] is True
    token_usage = response.token_usage
    assert token_usage is not None
    assert diff_event["primary_token_usage_total"] == token_usage.total
    expected_tokens = max(1, len("hello") // 4) + 16
    assert diff_event["shadow_token_usage_total"] == expected_tokens
    assert diff_event["shadow_text_len"] == len("echo(shadow): hello")
    assert diff_event["request_fingerprint"]
    assert call_event["provider"] == "primary"
    assert call_event["shadow_used"] is True
    assert call_event["status"] == "ok"
    assert call_event["latency_ms"] == response.latency_ms
    assert call_event["tokens_in"] == token_usage.prompt
    assert call_event["tokens_out"] == token_usage.completion
    assert call_event["trace_id"] == metadata["trace_id"]
    assert call_event["project_id"] == metadata["project_id"]


def test_async_shadow_error_records_metrics(tmp_path: Path) -> None:
    primary = MockProvider("primary", base_latency_ms=5, error_markers=set())
    shadow = MockProvider("shadow", base_latency_ms=5, error_markers={"[TIMEOUT]"})
    runner = AsyncRunner([primary])

    metrics_path = tmp_path / "metrics-error.jsonl"

    asyncio.run(
        runner.run_async(
            ProviderRequest(prompt="[TIMEOUT] hello", model="primary-model"),
            shadow=shadow,
            shadow_metrics_path=metrics_path,
        )
    )

    payloads = [json.loads(line) for line in metrics_path.read_text().splitlines() if line.strip()]
    diff_event = next(item for item in payloads if item["event"] == "shadow_diff")

    assert diff_event["shadow_ok"] is False
    assert diff_event["shadow_error"] == "TimeoutError"
    assert diff_event["shadow_error_message"] == "simulated timeout"
    assert diff_event["shadow_duration_ms"] >= 0


def test_async_consensus_vote_event(tmp_path: Path, monkeypatch: pytest.MonkeyPatch) -> None:
    monkeypatch.setattr("src.llm_adapter.providers.mock.random.random", lambda: 0.0)

    agree_text = "agree: async"
    agree_a = _StaticProvider("agree_a", agree_text, latency_ms=5)
    agree_b = _StaticProvider("agree_b", agree_text, latency_ms=7)
    disagree = _StaticProvider("disagree", "disagree: async", latency_ms=9)
    shadow = MockProvider("shadow", base_latency_ms=1, error_markers=set())

    runner = AsyncRunner(
        [agree_a, agree_b, disagree],
        config=RunnerConfig(
            mode=RunnerMode.CONSENSUS,
            max_concurrency=3,
            consensus=ConsensusConfig(quorum=2),
        ),
    )

    request = ProviderRequest(prompt="async hello", model="m-async-consensus")
    metrics_path = tmp_path / "async-consensus.jsonl"

    response = asyncio.run(
        runner.run_async(
            request,
            shadow=shadow,
            shadow_metrics_path=metrics_path,
        )
    )

    assert response.text == agree_text
    payloads = [
        json.loads(line)
        for line in metrics_path.read_text().splitlines()
        if line.strip()
    ]
    consensus_event = next(
        item for item in payloads if item.get("event") == "consensus_vote"
    )
    assert consensus_event["votes_for"] == 2
    assert consensus_event["votes_against"] == 1
    assert consensus_event["winner_provider"] == "agree_a"

    winner_diff = next(
        item
        for item in payloads
        if item.get("event") == "shadow_diff"
        and item.get("primary_provider") == "agree_a"
    )
    assert winner_diff["shadow_consensus_delta"]["votes_total"] == 3


def test_async_parallel_any_returns_first_completion() -> None:
    slow = _AsyncProbeProvider("slow", delay=0.1, text="slow")
    fast = _AsyncProbeProvider("fast", delay=0.01, text="fast")
    runner = AsyncRunner(
        [slow, fast],
        config=RunnerConfig(mode=RunnerMode.PARALLEL_ANY, max_concurrency=2),
    )
    request = ProviderRequest(prompt="hi", model="model-parallel-any")

    response = asyncio.run(runner.run_async(request))

    assert response.text.startswith("fast:")


def test_async_parallel_any_cancellation_waits_for_cleanup() -> None:
    slow = _AsyncProbeProvider("slow", delay=0.2, text="slow")
    fast = _AsyncProbeProvider("fast", delay=0.01, text="fast")
    runner = AsyncRunner(
        [slow, fast],
        config=RunnerConfig(mode=RunnerMode.PARALLEL_ANY, max_concurrency=2),
    )
    request = ProviderRequest(prompt="hi", model="model-parallel-cancel")

    response = asyncio.run(runner.run_async(request))

    assert response.text.startswith("fast:")
    assert slow.cancelled is True
    assert slow.finished is True


def test_async_consensus_quorum_failure() -> None:
    provider_a = _AsyncProbeProvider("pa", delay=0.01, text="A")
    provider_b = _AsyncProbeProvider("pb", delay=0.01, text="B")
    runner = AsyncRunner(
        [provider_a, provider_b],
        config=RunnerConfig(
            mode=RunnerMode.CONSENSUS,
            consensus=ConsensusConfig(quorum=2),
        ),
    )
    request = ProviderRequest(prompt="topic", model="model-consensus")

    with pytest.raises(ParallelExecutionError):
        asyncio.run(runner.run_async(request))<|MERGE_RESOLUTION|>--- conflicted
+++ resolved
@@ -83,7 +83,6 @@
         )
 
 
-<<<<<<< HEAD
 def test_async_runner_respects_rpm_spacing() -> None:
     call_times: list[float] = []
 
@@ -121,20 +120,7 @@
 
     assert first_interval < expected_interval / 2
     assert abs(second_interval - expected_interval) <= 0.15
-=======
-T = TypeVar("T")
-
-
-def _run_without_warnings(action: Callable[[], T]) -> T:
-    try:
-        warns_cm = pytest.warns(None)
-    except TypeError:
-        warns_cm = WarningsRecorder(_ispytest=True)
-    with warns_cm as warnings_record:
-        result = action()
-    assert len(warnings_record) == 0
-    return result
->>>>>>> c981736a
+
 
 
 def test_async_runner_matches_sync(tmp_path: Path) -> None:
