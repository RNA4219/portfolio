--- conflicted
+++ resolved
@@ -78,16 +78,14 @@
     async def invoke_async(self, request: ProviderRequest) -> ProviderResponse:
         self.invocations += 1
         try:
-<<<<<<< HEAD
+
             if self._failures:
                 raise self._failures.pop(0)
             if self._block:
                 await asyncio.Event().wait()
                 latency_ms = 0
             elif self._delay <= 0:
-=======
-            if self._delay <= 0:
->>>>>>> b9905c78
+
                 latency_ms = 0
             else:
                 await asyncio.sleep(self._delay)
