<<<<<<< HEAD
import json  # Required for json.loads in _read_metrics
=======
import json
from pathlib import Path
from typing import Any
>>>>>>> 94f925e3

import pytest

from src.llm_adapter.errors import TimeoutError
from src.llm_adapter.providers.mock import MockProvider
from src.llm_adapter.runner import Runner
from src.llm_adapter.provider_spi import ProviderRequest


def _providers_for(marker: str):
    failing = MockProvider("p1", base_latency_ms=5, error_markers={marker})
    fallback = MockProvider("p2", base_latency_ms=5, error_markers=set())
    return failing, fallback


def _read_metrics(path: Path) -> list[dict[str, Any]]:
    return [json.loads(line) for line in path.read_text().splitlines() if line.strip()]


def test_timeout_fallback():
    p1, p2 = _providers_for("[TIMEOUT]")
    runner = Runner([p1, p2])

    response = runner.run(ProviderRequest(prompt="[TIMEOUT] hello"))
    assert response.text.startswith("echo(p2):")


def test_ratelimit_retry_fallback():
    p1, p2 = _providers_for("[RATELIMIT]")
    runner = Runner([p1, p2])

    response = runner.run(ProviderRequest(prompt="[RATELIMIT] test"))
    assert response.text.startswith("echo(p2):")


def test_invalid_json_fallback():
    p1, p2 = _providers_for("[INVALID_JSON]")
    runner = Runner([p1, p2])

    response = runner.run(ProviderRequest(prompt="[INVALID_JSON] test"))
    assert response.text.startswith("echo(p2):")


def test_timeout_fallback_records_metrics(tmp_path):
    p1, p2 = _providers_for("[TIMEOUT]")
    runner = Runner([p1, p2])

    metrics_path = tmp_path / "fallback.jsonl"
    response = runner.run(
        ProviderRequest(prompt="[TIMEOUT] metrics"),
        shadow=None,
        shadow_metrics_path=metrics_path,
    )

    assert response.text.startswith("echo(p2):")

    payloads = _read_metrics(metrics_path)
    error_event = next(item for item in payloads if item["event"] == "provider_error")
    success_event = next(item for item in payloads if item["event"] == "provider_success")

    assert error_event["provider"] == "p1"
    assert error_event["attempt"] == 1
    assert error_event["error_type"] == "TimeoutError"
    assert error_event["request_fingerprint"]

    assert success_event["provider"] == "p2"
    assert success_event["attempt"] == 2
    assert success_event["shadow_used"] is False


def test_runner_emits_chain_failed_metric(tmp_path):
    failing1 = MockProvider("p1", base_latency_ms=5, error_markers={"[TIMEOUT]"})
    failing2 = MockProvider("p2", base_latency_ms=5, error_markers={"[TIMEOUT]"})
    runner = Runner([failing1, failing2])

    metrics_path = tmp_path / "failure.jsonl"

    with pytest.raises(TimeoutError):
        runner.run(
            ProviderRequest(prompt="[TIMEOUT] hard"),
            shadow=None,
            shadow_metrics_path=metrics_path,
        )

    payloads = _read_metrics(metrics_path)
    error_events = [item for item in payloads if item["event"] == "provider_error"]
    assert {event["provider"] for event in error_events} == {"p1", "p2"}

    chain_event = next(item for item in payloads if item["event"] == "provider_chain_failed")
    assert chain_event["provider_attempts"] == 2
    assert chain_event["last_error_type"] == "TimeoutError"<|MERGE_RESOLUTION|>--- conflicted
+++ resolved
@@ -1,11 +1,7 @@
-<<<<<<< HEAD
-import json  # Required for json.loads in _read_metrics
-=======
+
 import json
 from pathlib import Path
 from typing import Any
->>>>>>> 94f925e3
-
 import pytest
 
 from src.llm_adapter.errors import TimeoutError
