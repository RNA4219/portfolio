
import json
from pathlib import Path
from typing import Any

import pytest

from src.llm_adapter.errors import TimeoutError
from src.llm_adapter.providers.mock import MockProvider
from src.llm_adapter.runner import Runner
from src.llm_adapter.provider_spi import ProviderRequest


@pytest.fixture(scope="module")
def provider_request_model() -> str:
    return "gemini:test-model"


def _providers_for(marker: str):
    failing = MockProvider("p1", base_latency_ms=5, error_markers={marker})
    fallback = MockProvider("p2", base_latency_ms=5, error_markers=set())
    return failing, fallback


def _read_metrics(path: Path) -> list[dict[str, Any]]:
    return [json.loads(line) for line in path.read_text().splitlines() if line.strip()]


def test_timeout_fallback(provider_request_model):
    p1, p2 = _providers_for("[TIMEOUT]")
    runner = Runner([p1, p2])

<<<<<<< HEAD
    request = ProviderRequest(prompt="[TIMEOUT] hello", model="fallback-model")
    response = runner.run(request)
=======
    response = runner.run(
        ProviderRequest(prompt="[TIMEOUT] hello", model=provider_request_model)
    )
>>>>>>> efbbf7f1
    assert response.text.startswith("echo(p2):")
    assert response.model == "fallback-model"


def test_ratelimit_retry_fallback(provider_request_model):
    p1, p2 = _providers_for("[RATELIMIT]")
    runner = Runner([p1, p2])

<<<<<<< HEAD
    response = runner.run(ProviderRequest(prompt="[RATELIMIT] test", model="fallback-model"))
=======
    response = runner.run(
        ProviderRequest(prompt="[RATELIMIT] test", model=provider_request_model)
    )
>>>>>>> efbbf7f1
    assert response.text.startswith("echo(p2):")


def test_invalid_json_fallback(provider_request_model):
    p1, p2 = _providers_for("[INVALID_JSON]")
    runner = Runner([p1, p2])

<<<<<<< HEAD
    response = runner.run(ProviderRequest(prompt="[INVALID_JSON] test", model="fallback-model"))
=======
    response = runner.run(
        ProviderRequest(prompt="[INVALID_JSON] test", model=provider_request_model)
    )
>>>>>>> efbbf7f1
    assert response.text.startswith("echo(p2):")


def test_timeout_fallback_records_metrics(tmp_path, provider_request_model):
    p1, p2 = _providers_for("[TIMEOUT]")
    runner = Runner([p1, p2])

    metrics_path = tmp_path / "fallback.jsonl"
    response = runner.run(
<<<<<<< HEAD
        ProviderRequest(prompt="[TIMEOUT] metrics", model="fallback-model"),
=======
        ProviderRequest(prompt="[TIMEOUT] metrics", model=provider_request_model),
>>>>>>> efbbf7f1
        shadow=None,
        shadow_metrics_path=metrics_path,
    )

    assert response.text.startswith("echo(p2):")

    payloads = _read_metrics(metrics_path)
    call_events = [item for item in payloads if item["event"] == "provider_call"]
    error_event = next(
        item for item in call_events if item["provider"] == "p1" and item["status"] == "error"
    )
    success_event = next(
        item for item in call_events if item["provider"] == "p2" and item["status"] == "ok"
    )

    assert error_event["provider"] == "p1"
    assert error_event["attempt"] == 1
    assert error_event["error_type"] == "TimeoutError"
    assert error_event["request_fingerprint"]
    assert error_event["latency_ms"] >= 0

    assert success_event["provider"] == "p2"
    assert success_event["attempt"] == 2
    assert success_event["shadow_used"] is False
    assert success_event["tokens_out"] == response.token_usage.completion


def test_runner_emits_chain_failed_metric(tmp_path, provider_request_model):
    failing1 = MockProvider("p1", base_latency_ms=5, error_markers={"[TIMEOUT]"})
    failing2 = MockProvider("p2", base_latency_ms=5, error_markers={"[TIMEOUT]"})
    runner = Runner([failing1, failing2])

    metrics_path = tmp_path / "failure.jsonl"

    with pytest.raises(TimeoutError):
        runner.run(
<<<<<<< HEAD
            ProviderRequest(prompt="[TIMEOUT] hard", model="fallback-model"),
=======
            ProviderRequest(prompt="[TIMEOUT] hard", model=provider_request_model),
>>>>>>> efbbf7f1
            shadow=None,
            shadow_metrics_path=metrics_path,
        )

    payloads = _read_metrics(metrics_path)
    call_events = [item for item in payloads if item["event"] == "provider_call"]
    assert {event["provider"] for event in call_events} == {"p1", "p2"}
    assert all(event["status"] == "error" for event in call_events)

    chain_event = next(item for item in payloads if item["event"] == "provider_chain_failed")
    assert chain_event["provider_attempts"] == 2
    assert chain_event["last_error_type"] == "TimeoutError"<|MERGE_RESOLUTION|>--- conflicted
+++ resolved
@@ -1,4 +1,3 @@
-
 import json
 from pathlib import Path
 from typing import Any
@@ -11,11 +10,6 @@
 from src.llm_adapter.provider_spi import ProviderRequest
 
 
-@pytest.fixture(scope="module")
-def provider_request_model() -> str:
-    return "gemini:test-model"
-
-
 def _providers_for(marker: str):
     failing = MockProvider("p1", base_latency_ms=5, error_markers={marker})
     fallback = MockProvider("p2", base_latency_ms=5, error_markers=set())
@@ -26,61 +20,40 @@
     return [json.loads(line) for line in path.read_text().splitlines() if line.strip()]
 
 
-def test_timeout_fallback(provider_request_model):
+def test_timeout_fallback():
     p1, p2 = _providers_for("[TIMEOUT]")
     runner = Runner([p1, p2])
 
-<<<<<<< HEAD
     request = ProviderRequest(prompt="[TIMEOUT] hello", model="fallback-model")
     response = runner.run(request)
-=======
-    response = runner.run(
-        ProviderRequest(prompt="[TIMEOUT] hello", model=provider_request_model)
-    )
->>>>>>> efbbf7f1
+
     assert response.text.startswith("echo(p2):")
     assert response.model == "fallback-model"
 
 
-def test_ratelimit_retry_fallback(provider_request_model):
+def test_ratelimit_retry_fallback():
     p1, p2 = _providers_for("[RATELIMIT]")
     runner = Runner([p1, p2])
 
-<<<<<<< HEAD
     response = runner.run(ProviderRequest(prompt="[RATELIMIT] test", model="fallback-model"))
-=======
-    response = runner.run(
-        ProviderRequest(prompt="[RATELIMIT] test", model=provider_request_model)
-    )
->>>>>>> efbbf7f1
     assert response.text.startswith("echo(p2):")
 
 
-def test_invalid_json_fallback(provider_request_model):
+def test_invalid_json_fallback():
     p1, p2 = _providers_for("[INVALID_JSON]")
     runner = Runner([p1, p2])
 
-<<<<<<< HEAD
     response = runner.run(ProviderRequest(prompt="[INVALID_JSON] test", model="fallback-model"))
-=======
-    response = runner.run(
-        ProviderRequest(prompt="[INVALID_JSON] test", model=provider_request_model)
-    )
->>>>>>> efbbf7f1
     assert response.text.startswith("echo(p2):")
 
 
-def test_timeout_fallback_records_metrics(tmp_path, provider_request_model):
+def test_timeout_fallback_records_metrics(tmp_path: Path):
     p1, p2 = _providers_for("[TIMEOUT]")
     runner = Runner([p1, p2])
 
     metrics_path = tmp_path / "fallback.jsonl"
     response = runner.run(
-<<<<<<< HEAD
         ProviderRequest(prompt="[TIMEOUT] metrics", model="fallback-model"),
-=======
-        ProviderRequest(prompt="[TIMEOUT] metrics", model=provider_request_model),
->>>>>>> efbbf7f1
         shadow=None,
         shadow_metrics_path=metrics_path,
     )
@@ -108,7 +81,7 @@
     assert success_event["tokens_out"] == response.token_usage.completion
 
 
-def test_runner_emits_chain_failed_metric(tmp_path, provider_request_model):
+def test_runner_emits_chain_failed_metric(tmp_path: Path):
     failing1 = MockProvider("p1", base_latency_ms=5, error_markers={"[TIMEOUT]"})
     failing2 = MockProvider("p2", base_latency_ms=5, error_markers={"[TIMEOUT]"})
     runner = Runner([failing1, failing2])
@@ -117,11 +90,7 @@
 
     with pytest.raises(TimeoutError):
         runner.run(
-<<<<<<< HEAD
             ProviderRequest(prompt="[TIMEOUT] hard", model="fallback-model"),
-=======
-            ProviderRequest(prompt="[TIMEOUT] hard", model=provider_request_model),
->>>>>>> efbbf7f1
             shadow=None,
             shadow_metrics_path=metrics_path,
         )
