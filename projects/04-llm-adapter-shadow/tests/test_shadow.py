--- conflicted
+++ resolved
@@ -7,25 +7,18 @@
 from src.llm_adapter.provider_spi import ProviderRequest
 
 
-@pytest.fixture(scope="module")
-def provider_request_model() -> str:
-    return "gemini:test-model"
-
-
-def test_shadow_exec_records_metrics(tmp_path, provider_request_model):
+def test_shadow_exec_records_metrics(tmp_path):
     primary = MockProvider("primary", base_latency_ms=5, error_markers=set())
     shadow = MockProvider("shadow", base_latency_ms=5, error_markers=set())
     runner = Runner([primary])
 
     metrics_path = tmp_path / "metrics.jsonl"
     metadata = {"trace_id": "trace-123", "project_id": "proj-789"}
+
+    # モデル名は明示指定（フォールバック禁止の設計に合わせる）
     request = ProviderRequest(prompt="hello", metadata=metadata, model="primary-model")
     response = runner.run(
-<<<<<<< HEAD
         request,
-=======
-        ProviderRequest(prompt="hello", metadata=metadata, model=provider_request_model),
->>>>>>> efbbf7f1
         shadow=shadow,
         shadow_metrics_path=metrics_path,
     )
@@ -54,6 +47,7 @@
     assert call_event["tokens_out"] == response.token_usage.completion
     assert call_event["trace_id"] == metadata["trace_id"]
     assert call_event["project_id"] == metadata["project_id"]
+    # メトリクスに model は記録しない設計（プライバシー配慮）
     assert call_event.get("model") is None
 
     expected_tokens = max(1, len("hello") // 4) + 16
@@ -61,18 +55,14 @@
     assert diff_event["shadow_text_len"] == len("echo(shadow): hello")
 
 
-def test_shadow_error_records_metrics(tmp_path, provider_request_model):
+def test_shadow_error_records_metrics(tmp_path):
     primary = MockProvider("primary", base_latency_ms=5, error_markers=set())
     shadow = MockProvider("shadow", base_latency_ms=5, error_markers={"[TIMEOUT]"})
     runner = Runner([primary])
 
     metrics_path = tmp_path / "metrics.jsonl"
     runner.run(
-<<<<<<< HEAD
         ProviderRequest(prompt="[TIMEOUT] hello", model="primary-model"),
-=======
-        ProviderRequest(prompt="[TIMEOUT] hello", model=provider_request_model),
->>>>>>> efbbf7f1
         shadow=shadow,
         shadow_metrics_path=metrics_path,
     )
@@ -86,26 +76,18 @@
     assert diff_event["shadow_duration_ms"] >= 0
 
 
-def test_request_hash_includes_max_tokens(tmp_path, provider_request_model):
+def test_request_hash_includes_max_tokens(tmp_path):
     provider = MockProvider("primary", base_latency_ms=1, error_markers=set())
     runner = Runner([provider])
 
     metrics_path = tmp_path / "metrics.jsonl"
 
     runner.run(
-<<<<<<< HEAD
         ProviderRequest(prompt="hello", max_tokens=32, model="primary-model"),
         shadow_metrics_path=metrics_path,
     )
     runner.run(
         ProviderRequest(prompt="hello", max_tokens=64, model="primary-model"),
-=======
-        ProviderRequest(prompt="hello", max_tokens=32, model=provider_request_model),
-        shadow_metrics_path=metrics_path,
-    )
-    runner.run(
-        ProviderRequest(prompt="hello", max_tokens=64, model=provider_request_model),
->>>>>>> efbbf7f1
         shadow_metrics_path=metrics_path,
     )
 
