import json
from pathlib import Path

<<<<<<< HEAD
from src.llm_adapter.provider_spi import ProviderRequest
=======
import pytest

>>>>>>> c4c6b633
from src.llm_adapter.providers.mock import MockProvider
from src.llm_adapter.runner import Runner


def test_shadow_exec_records_metrics(tmp_path: Path) -> None:
    primary = MockProvider("primary", base_latency_ms=5, error_markers=set())
    shadow = MockProvider("shadow", base_latency_ms=5, error_markers=set())
    runner = Runner([primary])

    metrics_path = tmp_path / "metrics.jsonl"
    metadata = {"trace_id": "trace-123", "project_id": "proj-789"}

    # モデル名は明示指定（フォールバック禁止の設計に合わせる）
    request = ProviderRequest(prompt="hello", metadata=metadata, model="primary-model")
    response = runner.run(
<<<<<<< HEAD
        ProviderRequest(prompt="hello", metadata=metadata, model="mock-model"),
=======
        request,
>>>>>>> c4c6b633
        shadow=shadow,
        shadow_metrics_path=metrics_path,
    )

    assert response.text.startswith("echo(primary):")
    assert response.model == "primary-model"
    assert metrics_path.exists()

    payloads = [json.loads(line) for line in metrics_path.read_text().splitlines() if line.strip()]
    diff_event = next(item for item in payloads if item["event"] == "shadow_diff")
    call_event = next(item for item in payloads if item["event"] == "provider_call")

    assert diff_event["primary_provider"] == "primary"
    assert diff_event["shadow_provider"] == "shadow"
    assert diff_event["shadow_ok"] is True
    assert diff_event["primary_text_len"] == len(response.text)
    token_usage = response.token_usage
    assert token_usage is not None

    assert diff_event["primary_token_usage_total"] == token_usage.total
    assert diff_event["request_fingerprint"]

    assert call_event["provider"] == "primary"
    assert call_event["attempt"] == 1
    assert call_event["shadow_used"] is True
    assert call_event["status"] == "ok"
    assert call_event["latency_ms"] == response.latency_ms
    assert call_event["tokens_in"] == token_usage.prompt
    assert call_event["tokens_out"] == token_usage.completion
    assert call_event["trace_id"] == metadata["trace_id"]
    assert call_event["project_id"] == metadata["project_id"]
    # メトリクスに model は記録しない設計（プライバシー配慮）
    assert call_event.get("model") is None

    expected_tokens = max(1, len("hello") // 4) + 16
    assert diff_event["shadow_token_usage_total"] == expected_tokens
    assert diff_event["shadow_text_len"] == len("echo(shadow): hello")


def test_shadow_error_records_metrics(tmp_path: Path) -> None:
    primary = MockProvider("primary", base_latency_ms=5, error_markers=set())
    shadow = MockProvider("shadow", base_latency_ms=5, error_markers={"[TIMEOUT]"})
    runner = Runner([primary])

    metrics_path = tmp_path / "metrics.jsonl"
    runner.run(
<<<<<<< HEAD
        ProviderRequest(prompt="[TIMEOUT] hello", model="mock-model"),
=======
        ProviderRequest(prompt="[TIMEOUT] hello", model="primary-model"),
>>>>>>> c4c6b633
        shadow=shadow,
        shadow_metrics_path=metrics_path,
    )

    payloads = [json.loads(line) for line in metrics_path.read_text().splitlines() if line.strip()]
    diff_event = next(item for item in payloads if item["event"] == "shadow_diff")

    assert diff_event["shadow_ok"] is False
    assert diff_event["shadow_error"] == "TimeoutError"
    assert diff_event["shadow_error_message"] == "simulated timeout"
    assert diff_event["shadow_duration_ms"] >= 0


def test_request_hash_includes_max_tokens(tmp_path: Path) -> None:
    provider = MockProvider("primary", base_latency_ms=1, error_markers=set())
    runner = Runner([provider])

    metrics_path = tmp_path / "metrics.jsonl"

    runner.run(
<<<<<<< HEAD
        ProviderRequest(prompt="hello", max_tokens=32, model="mock-model"),
        shadow_metrics_path=metrics_path,
    )
    runner.run(
        ProviderRequest(prompt="hello", max_tokens=64, model="mock-model"),
=======
        ProviderRequest(prompt="hello", max_tokens=32, model="primary-model"),
        shadow_metrics_path=metrics_path,
    )
    runner.run(
        ProviderRequest(prompt="hello", max_tokens=64, model="primary-model"),
>>>>>>> c4c6b633
        shadow_metrics_path=metrics_path,
    )

    payloads = [json.loads(line) for line in metrics_path.read_text().splitlines() if line.strip()]
    success_events = [
        item
        for item in payloads
        if item["event"] == "provider_call" and item["status"] == "ok"
    ]

    assert len(success_events) == 2
    request_hashes = {event["request_hash"] for event in success_events}
    fingerprints = {event["request_fingerprint"] for event in success_events}

    assert len(request_hashes) == 2
    assert len(fingerprints) == 2<|MERGE_RESOLUTION|>--- conflicted
+++ resolved
@@ -1,12 +1,9 @@
+from __future__ import annotations
+
 import json
 from pathlib import Path
 
-<<<<<<< HEAD
 from src.llm_adapter.provider_spi import ProviderRequest
-=======
-import pytest
-
->>>>>>> c4c6b633
 from src.llm_adapter.providers.mock import MockProvider
 from src.llm_adapter.runner import Runner
 
@@ -22,11 +19,7 @@
     # モデル名は明示指定（フォールバック禁止の設計に合わせる）
     request = ProviderRequest(prompt="hello", metadata=metadata, model="primary-model")
     response = runner.run(
-<<<<<<< HEAD
-        ProviderRequest(prompt="hello", metadata=metadata, model="mock-model"),
-=======
         request,
->>>>>>> c4c6b633
         shadow=shadow,
         shadow_metrics_path=metrics_path,
     )
@@ -73,11 +66,7 @@
 
     metrics_path = tmp_path / "metrics.jsonl"
     runner.run(
-<<<<<<< HEAD
-        ProviderRequest(prompt="[TIMEOUT] hello", model="mock-model"),
-=======
         ProviderRequest(prompt="[TIMEOUT] hello", model="primary-model"),
->>>>>>> c4c6b633
         shadow=shadow,
         shadow_metrics_path=metrics_path,
     )
@@ -98,19 +87,11 @@
     metrics_path = tmp_path / "metrics.jsonl"
 
     runner.run(
-<<<<<<< HEAD
-        ProviderRequest(prompt="hello", max_tokens=32, model="mock-model"),
-        shadow_metrics_path=metrics_path,
-    )
-    runner.run(
-        ProviderRequest(prompt="hello", max_tokens=64, model="mock-model"),
-=======
         ProviderRequest(prompt="hello", max_tokens=32, model="primary-model"),
         shadow_metrics_path=metrics_path,
     )
     runner.run(
         ProviderRequest(prompt="hello", max_tokens=64, model="primary-model"),
->>>>>>> c4c6b633
         shadow_metrics_path=metrics_path,
     )
 
