--- conflicted
+++ resolved
@@ -5,23 +5,15 @@
 import pytest
 
 from src.llm_adapter.errors import (
-<<<<<<< HEAD
     AllFailedError,
     AuthError,
-=======
-    AuthError,
     ConfigError,
->>>>>>> 5f9cb265
     RateLimitError,
     RetriableError,
     TimeoutError,
 )
-<<<<<<< HEAD
 from src.llm_adapter.provider_spi import ProviderRequest, ProviderSPI
 from src.llm_adapter.runner import Runner
-=======
-from src.llm_adapter.provider_spi import ProviderSPI
->>>>>>> 5f9cb265
 from src.llm_adapter.runner_config import BackoffPolicy, RunnerConfig
 
 from ._runner_test_helpers import (
