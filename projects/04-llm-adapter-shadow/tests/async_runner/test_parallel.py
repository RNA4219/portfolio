--- conflicted
+++ resolved
@@ -1,15 +1,7 @@
 """async_runner.test_parallel の後方互換シム。
 
-<<<<<<< HEAD
-新規テストは ``projects/04-llm-adapter-shadow/tests/async_runner/parallel`` に追加すること。
-互換性が不要になった段階でこのシムを削除する。
-"""
-
-from __future__ import annotations
-=======
 # チェックリスト:
 # - [ ] 新規テストは ``projects/04-llm-adapter-shadow/tests/async_runner/parallel`` に追加する
 # - [ ] 互換性が不要になったらこのシムを削除する
->>>>>>> 67bb9d69
 
 from .parallel import *  # noqa: F401,F403