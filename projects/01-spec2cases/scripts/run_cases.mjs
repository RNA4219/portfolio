--- conflicted
+++ resolved
@@ -1,15 +1,5 @@
 import fs from 'node:fs';
 import path from 'node:path';
-<<<<<<< HEAD
-import { fileURLToPath } from 'node:url';
-
-const __filename = fileURLToPath(import.meta.url);
-const __dirname = path.dirname(__filename);
-const repoRoot = path.resolve(__dirname, '../../..');
-const sampleCasesPath = path.join(repoRoot, 'docs/examples/spec2cases/cases.sample.json');
-=======
-import { SPEC2CASES_SAMPLE_CASES_PATH } from '../../../scripts/paths.mjs';
->>>>>>> 848d3989
 
 const args = process.argv.slice(2);
 if (!args.length) {
@@ -39,11 +29,6 @@
   process.exit(2);
 }
 
-<<<<<<< HEAD
-const defaultCasesPath = sampleCasesPath;
-=======
-const defaultCasesPath = SPEC2CASES_SAMPLE_CASES_PATH;
->>>>>>> 848d3989
 const resolvedCasesPath = casesPath ? path.resolve(process.cwd(), casesPath) : defaultCasesPath;
 
 if (!fs.existsSync(resolvedCasesPath)) {
