--- conflicted
+++ resolved
@@ -46,11 +46,7 @@
   ├─ run_compare.py                     # 比較ランナー（並列/直列）
   ├─ config/
   │    ├─ providers/openai.yaml         # 例：プロバイダ設定（seed/温度/価格/制限）
-<<<<<<< HEAD
-  │    ├─ providers/simulated.yaml      # 例：サンプル評価用ローカルモック
-=======
-  │    ├─ providers/simulated.yaml      # 例：シミュレーション用プロバイダ
->>>>>>> 4b1227e1
+  │    ├─ providers/simulated.yaml      # 例：サンプル評価用ローカルモック。シミュレーション用プロバイダ
   │    └─ budgets.yaml                  # 予算と打ち切りポリシー
 /datasets/
   └─ golden/
@@ -151,10 +147,7 @@
   stop_on_budget_exceed: true
 overrides:
   openai: { run_budget_usd: 0.10 }
-<<<<<<< HEAD
-=======
   simulated: { run_budget_usd: 0.00 }      # シミュレーションはコスト0扱い
->>>>>>> 4b1227e1
 ```
 
 ### 4.4 ゴールデン小データ（`/datasets/golden/tasks.jsonl`）
