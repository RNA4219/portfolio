--- conflicted
+++ resolved
@@ -7,7 +7,6 @@
 import os
 import re
 import uuid
-<<<<<<< HEAD
 from collections import Counter
 from concurrent.futures import ThreadPoolExecutor, as_completed
 from dataclasses import dataclass
@@ -16,17 +15,7 @@
 from threading import Lock
 from time import perf_counter, sleep
 from typing import TYPE_CHECKING
-from collections.abc import Mapping, Sequence
-=======
 from collections.abc import Callable, Mapping, Sequence
-from pathlib import Path
-from statistics import median, pstdev
-from time import perf_counter
-from typing import TYPE_CHECKING
-
-if TYPE_CHECKING:
-    from .runner_api import RunnerConfig
->>>>>>> b2a4285f
 
 from .budgets import BudgetManager
 from .config import ProviderConfig
@@ -129,7 +118,9 @@
         self.metrics_path = metrics_path
         self.metrics_path.parent.mkdir(parents=True, exist_ok=True)
         self.allow_overrun = allow_overrun
-<<<<<<< HEAD
+        self.runner_config = runner_config
+        self.resolver = resolver  # 予約（現状未使用）
+
         self._schema_validator: _SchemaValidator | None = None
         self._token_bucket: _TokenBucket | None = None
 
@@ -142,21 +133,11 @@
         for provider_config in self.provider_configs:
             provider = ProviderFactory.create(provider_config)
             providers.append((provider_config, provider))
-=======
-        self.runner_config = runner_config
-        self.resolver = resolver
-
-    def run(self, repeat: int, mode: str) -> list[RunMetrics]:
-        results: list[RunMetrics] = []
-        for provider_config in self.provider_configs:
-            provider = ProviderFactory.create(provider_config)
->>>>>>> b2a4285f
             LOGGER.info(
                 "provider=%s model=%s を実行",
                 provider_config.provider,
                 provider_config.model,
             )
-<<<<<<< HEAD
 
         results: list[RunMetrics] = []
         if not providers:
@@ -169,15 +150,6 @@
                 if config.mode == "sequential":
                     batch, stop_reason = self._run_sequential_attempt(
                         providers, task, attempt, config.mode
-=======
-            for task in self.tasks:
-                attempt_metrics: list[RunMetrics] = []
-                attempt_outputs: list[str] = []
-                stop_reason: str | None = None
-                for attempt in range(repeat):
-                    metrics, raw_output, budget_reason = self._run_single(
-                        provider_config, provider, task, attempt, mode
->>>>>>> b2a4285f
                     )
                 else:
                     batch, stop_reason = self._run_parallel_attempt(
@@ -355,13 +327,9 @@
         task: GoldenTask,
         attempt_index: int,
         mode: str,
-<<<<<<< HEAD
     ) -> SingleRunResult:
         if self._token_bucket:
             self._token_bucket.acquire()
-=======
-    ) -> tuple[RunMetrics, str, str | None]:
->>>>>>> b2a4285f
         prompt = task.render_prompt()
         response, status, failure_kind, error_message, latency_ms = self._run_provider_call(
             provider_config,
@@ -470,6 +438,7 @@
             failure_kind = "provider_error"
             error_message = str(exc)
             latency_ms = int((perf_counter() - start) * 1000)
+            # フォールバックのダミー応答
             response = ProviderResponse(
                 output_text="",
                 input_tokens=len(prompt.split()),
@@ -603,13 +572,9 @@
             json.dump(metrics.to_json_dict(), fp, ensure_ascii=False)
             fp.write("\n")
 
-<<<<<<< HEAD
-    def _evaluate(self, task: GoldenTask, output_text: str) -> tuple[EvalMetrics, str | None]:
-=======
     def _evaluate(
         self, task: GoldenTask, output_text: str | None
     ) -> tuple[EvalMetrics, str | None]:
->>>>>>> b2a4285f
         expected_type = str(task.expected.get("type", "regex"))
         expected_value = task.expected.get("value")
         eval_metrics = EvalMetrics()
@@ -641,7 +606,7 @@
         return eval_metrics, failure_kind
 
     def _ci_metadata(self) -> Mapping[str, str]:
-        meta = {}
+        meta: dict[str, str] = {}
         branch = os.getenv("GITHUB_REF_NAME") or os.getenv("GITHUB_HEAD_REF")
         commit = os.getenv("GITHUB_SHA")
         if branch:
