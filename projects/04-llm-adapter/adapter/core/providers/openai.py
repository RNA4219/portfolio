--- conflicted
+++ resolved
@@ -8,28 +8,10 @@
 from ..errors import AuthError, ProviderSkip, RateLimitError, TimeoutError
 from ..provider_spi import ProviderRequest, TokenUsage
 from . import BaseProvider, ProviderResponse
-<<<<<<< HEAD
 from .openai_client import OpenAIClientFactory
 from .openai_extractors import coerce_raw_output, extract_text_from_response, extract_usage_tokens
 from .openai_payloads import build_chat_messages, build_responses_input
 from .openai_utils import determine_modes
-=======
-from .openai_helpers import (
-    build_mode_strategies,
-    coerce_mapping,
-    ModeStrategy,
-    normalize_openai_exception,
-    prepare_common_kwargs,
-    resolve_api_key,
-)
-from .openai_utils import (
-    coerce_raw_output,
-    determine_modes,
-    extract_text_from_response,
-    extract_usage_tokens,
-    OpenAIClientFactory,
-)
->>>>>>> 2333abc6
 
 __all__ = ["OpenAIProvider"]
 
