--- conflicted
+++ resolved
@@ -7,11 +7,8 @@
 from pathlib import Path
 from threading import Lock
 from time import perf_counter, sleep
-<<<<<<< HEAD
-from typing import TYPE_CHECKING, TypeVar, Protocol
-=======
-from typing import TYPE_CHECKING, Literal, TypeVar
->>>>>>> 520380f4
+from typing import TYPE_CHECKING, Literal, TypeVar, Protocol
+
 
 if TYPE_CHECKING:  # pragma: no cover - 型補完用
     from src.llm_adapter.parallel_exec import (
