--- conflicted
+++ resolved
@@ -128,56 +128,6 @@
                 votes = int(votes)
         return AggregationDecision(decision=decision, lookup=lookup, votes=votes)
 
-<<<<<<< HEAD
-    def _score_candidates_with_judge(
-        self,
-        candidates: Sequence[AggregationCandidate],
-        *,
-        config: RunnerConfig,
-        default_judge_config: ProviderConfig | None,
-    ) -> dict[str, float]:
-        judge_config = config.judge_provider or default_judge_config
-        if judge_config is None:
-            raise ValueError("max_score aggregation requires judge provider configuration")
-        if self._judge_factory_builder is None:
-            raise ValueError("judge_factory_builder must be provided for max_score aggregation")
-        factory = self._judge_factory_builder(judge_config)
-        judge = factory.create(model=judge_config.model)
-        invoke = getattr(judge, "invoke", None)
-        if not callable(invoke):
-            raise ValueError("judge instance must expose invoke(request)")
-        scores: dict[str, float] = {}
-        for candidate in candidates:
-            request = {
-                "mode": getattr(config, "mode", ""),
-                "provider": candidate.provider,
-                "index": candidate.index,
-                "text": candidate.text if candidate.text is not None else candidate.response.text,
-            }
-            response = invoke(request)
-            score = self._extract_quality_score(response)
-            candidate.score = score
-            if score is not None:
-                scores[candidate.provider] = score
-        return scores
-
-    @staticmethod
-    def _extract_quality_score(response: object) -> float | None:
-        raw = getattr(response, "raw", None)
-        if isinstance(raw, Mapping):
-            value = raw.get("quality_score")
-            if isinstance(value, int | float):
-                return float(value)
-        text = getattr(response, "text", None)
-        if isinstance(text, str):
-            try:
-                return float(text.strip())
-            except ValueError:
-                return None
-        return None
-
-=======
->>>>>>> 2a4ba415
     def _resolve_aggregation_strategy(
         self,
         mode: str,
