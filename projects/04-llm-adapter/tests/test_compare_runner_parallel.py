from __future__ import annotations

from pathlib import Path
import sys

import pytest

# Ensure shadow implementation modules are importable
PROJECT_ROOT = Path(__file__).resolve().parents[1]
SHADOW_ROOT = PROJECT_ROOT.parent / "04-llm-adapter-shadow"
if str(PROJECT_ROOT) not in sys.path:
    sys.path.insert(0, str(PROJECT_ROOT))
if SHADOW_ROOT.exists() and str(SHADOW_ROOT) not in sys.path:
    sys.path.insert(0, str(SHADOW_ROOT))

from adapter.core.aggregation import (  # noqa: E402
    AggregationCandidate,
    MajorityVoteStrategy,
)
from adapter.core.aggregation_controller import AggregationController  # noqa: E402
from adapter.core.budgets import BudgetManager  # noqa: E402
from adapter.core.datasets import GoldenTask  # noqa: E402
<<<<<<< HEAD
from adapter.core.errors import ProviderSkip, TimeoutError  # noqa: E402
=======
from adapter.core.errors import TimeoutError  # noqa: E402
>>>>>>> f1f10396
from adapter.core.metrics import RunMetrics  # noqa: E402
from adapter.core.models import (  # noqa: E402
    BudgetBook,
    BudgetRule,
    PricingConfig,
    ProviderConfig,
    QualityGatesConfig,
    RateLimitConfig,
    RetryConfig,
)
from adapter.core.providers import (  # noqa: E402
    BaseProvider,
    ProviderFactory,
    ProviderResponse,
)
from adapter.core.runner_api import RunnerConfig  # noqa: E402
from adapter.core.runner_execution import (  # noqa: E402
    ParallelExecutionError,
    SingleRunResult,
)
from adapter.core.runners import CompareRunner  # noqa: E402


def _make_provider_config(
    tmp_path: Path, *, name: str, provider: str, model: str
) -> ProviderConfig:
    return ProviderConfig(
        path=tmp_path / f"{name}.yaml",
        schema_version=1,
        provider=provider,
        endpoint=None,
        model=model,
        auth_env=None,
        seed=0,
        temperature=0.0,
        top_p=1.0,
        max_tokens=16,
        timeout_s=0,
        retries=RetryConfig(),
        persist_output=True,
        pricing=PricingConfig(),
        rate_limit=RateLimitConfig(),
        quality_gates=QualityGatesConfig(),
        raw={},
    )


def _make_budget_manager() -> BudgetManager:
    book = BudgetBook(
        default=BudgetRule(
            run_budget_usd=10.0, daily_budget_usd=10.0, stop_on_budget_exceed=False
        ),
        overrides={},
    )
    return BudgetManager(book)


def _make_task() -> GoldenTask:
    return GoldenTask(
        task_id="t1",
        name="task",
        input={},
        prompt_template="prompt",
        expected={"type": "literal", "value": "YES"},
    )


def _make_run_metrics(
    *, provider: str, model: str, latency_ms: int, cost_usd: float
) -> RunMetrics:
    return RunMetrics(
        ts="2024-01-01T00:00:00Z",
        run_id="run",
        provider=provider,
        model=model,
        mode="consensus",
        prompt_id="prompt-id",
        prompt_name="prompt",
        seed=0,
        temperature=0.0,
        top_p=1.0,
        max_tokens=16,
        input_tokens=1,
        output_tokens=1,
        latency_ms=latency_ms,
        cost_usd=cost_usd,
        status="ok",
        failure_kind=None,
        error_message=None,
        output_text="",
        output_hash=None,
    )


def test_majority_vote_normalizes_text_variants() -> None:
    strategy = MajorityVoteStrategy()
    candidates = [
        AggregationCandidate(
            index=0,
            provider="p1",
            response=ProviderResponse(output_text=" Answer  With\tSpaces  "),
            text=" Answer  With\tSpaces  ",
        ),
        AggregationCandidate(
            index=1,
            provider="p2",
            response=ProviderResponse(output_text="answer with    spaces"),
            text="answer with    spaces",
        ),
        AggregationCandidate(
            index=2,
            provider="p3",
            response=ProviderResponse(output_text="different"),
            text="different",
        ),
    ]

    result = strategy.aggregate(candidates)

    assert result.chosen.index == 0
    assert result.metadata == {"bucket_size": 2}
    assert result.tie_breaker_used == "first"


def test_majority_vote_uses_json_equality_when_schema_present() -> None:
    strategy = MajorityVoteStrategy(schema={"type": "object"})
    candidates = [
        AggregationCandidate(
            index=0,
            provider="p1",
            response=ProviderResponse(output_text='{"value": 1, "items": [1, 2]}'),
            text='{"value": 1, "items": [1, 2]}',
        ),
        AggregationCandidate(
            index=1,
            provider="p2",
            response=ProviderResponse(output_text='{"items": [1,2], "value":1}'),
            text='{"items": [1,2], "value":1}',
        ),
        AggregationCandidate(
            index=2,
            provider="p3",
            response=ProviderResponse(output_text='{"value": 2}'),
            text='{"value": 2}',
        ),
    ]

    result = strategy.aggregate(candidates)

    assert result.metadata == {"bucket_size": 2}
    assert result.chosen.index in {0, 1}


def test_auto_tie_breaker_applies_latency_cost_and_order() -> None:
    config = RunnerConfig(mode="consensus")
    base_candidates = [
        AggregationCandidate(
            index=0,
            provider="p1",
            response=ProviderResponse(output_text="same"),
            text="same",
        ),
        AggregationCandidate(
            index=1,
            provider="p2",
            response=ProviderResponse(output_text="same"),
            text="same",
        ),
    ]

    latency_lookup = {
        0: SingleRunResult(
            metrics=_make_run_metrics(provider="p1", model="m1", latency_ms=5, cost_usd=0.5),
            raw_output="same",
        ),
        1: SingleRunResult(
            metrics=_make_run_metrics(provider="p2", model="m2", latency_ms=10, cost_usd=0.1),
            raw_output="same",
        ),
    }
    latency_breaker = AggregationController._resolve_tie_breaker(config, latency_lookup)
    assert latency_breaker is not None
    chosen_latency = latency_breaker.break_tie(base_candidates)
    assert chosen_latency.index == 0
    assert latency_breaker.name == "latency"

    cost_lookup = {
        0: SingleRunResult(
            metrics=_make_run_metrics(provider="p1", model="m1", latency_ms=5, cost_usd=0.4),
            raw_output="same",
        ),
        1: SingleRunResult(
            metrics=_make_run_metrics(provider="p2", model="m2", latency_ms=5, cost_usd=0.1),
            raw_output="same",
        ),
    }
    cost_breaker = AggregationController._resolve_tie_breaker(config, cost_lookup)
    assert cost_breaker is not None
    chosen_cost = cost_breaker.break_tie(base_candidates)
    assert chosen_cost.index == 1
    assert cost_breaker.name == "cost"

    order_lookup = {
        0: SingleRunResult(
            metrics=_make_run_metrics(provider="p1", model="m1", latency_ms=5, cost_usd=0.1),
            raw_output="same",
        ),
        1: SingleRunResult(
            metrics=_make_run_metrics(provider="p2", model="m2", latency_ms=5, cost_usd=0.1),
            raw_output="same",
        ),
    }
    order_breaker = AggregationController._resolve_tie_breaker(config, order_lookup)
    assert order_breaker is not None
    chosen_order = order_breaker.break_tie(base_candidates)
    assert chosen_order.index == 0
    assert order_breaker.name == "first"


def test_parallel_any_stops_after_first_success(
    monkeypatch: pytest.MonkeyPatch, tmp_path: Path
) -> None:
    calls: list[str] = []

    class RecordingProvider(BaseProvider):
        def generate(self, prompt: str) -> ProviderResponse:
            calls.append(self.config.model)
            output = self.config.model
            return ProviderResponse(
                output_text=output,
                input_tokens=1,
                output_tokens=1,
                latency_ms=5,
            )

    monkeypatch.setitem(ProviderFactory._registry, "recording", RecordingProvider)

    fast_config = _make_provider_config(tmp_path, name="fast", provider="recording", model="fast")
    slow_config = _make_provider_config(tmp_path, name="slow", provider="recording", model="slow")

    from adapter.core import runners as runners_module

    def fake_run_parallel_any(workers, *, max_concurrency=None):  # type: ignore[override]
        return workers[0]()

    monkeypatch.setattr(runners_module, "run_parallel_any_sync", fake_run_parallel_any)

    runner = CompareRunner(
        [fast_config, slow_config],
        [_make_task()],
        _make_budget_manager(),
        tmp_path / "metrics_any.jsonl",
    )
    config = RunnerConfig(mode="parallel-any", max_concurrency=2)
    results = runner.run(repeat=1, config=config)
    assert {metric.model: metric.status for metric in results} == {
        "fast": "ok",
        "slow": "skip",
    }
    assert calls == ["fast"]


def test_parallel_any_cancels_pending_workers(
    monkeypatch: pytest.MonkeyPatch, tmp_path: Path
) -> None:
    import time

    class FastProvider(BaseProvider):
        def generate(self, prompt: str) -> ProviderResponse:
            return ProviderResponse(
                output_text="fast",
                input_tokens=1,
                output_tokens=1,
                latency_ms=1,
            )

    class SlowProvider(BaseProvider):
        def generate(self, prompt: str) -> ProviderResponse:
            time.sleep(0.05)
            return ProviderResponse(
                output_text="slow",
                input_tokens=1,
                output_tokens=1,
                latency_ms=50,
            )

    monkeypatch.setitem(ProviderFactory._registry, "fast", FastProvider)
    monkeypatch.setitem(ProviderFactory._registry, "slow", SlowProvider)

    fast_config = _make_provider_config(
        tmp_path, name="fast", provider="fast", model="fast"
    )
    slow_config = _make_provider_config(
        tmp_path, name="slow", provider="slow", model="slow"
    )

    runner = CompareRunner(
        [fast_config, slow_config],
        [_make_task()],
        _make_budget_manager(),
        tmp_path / "metrics_cancel.jsonl",
    )
    results = runner.run(repeat=1, config=RunnerConfig(mode="parallel-any", max_concurrency=2))

    assert len(results) == 2
    status_by_model = {metric.model: metric.status for metric in results}
    assert status_by_model == {"fast": "ok", "slow": "skip"}

    slow_metric = next(metric for metric in results if metric.model == "slow")
    assert slow_metric.failure_kind == "cancelled"
    assert slow_metric.error_message == "parallel-any cancelled after winner"


def test_parallel_any_populates_metrics_for_unscheduled_workers(
    monkeypatch: pytest.MonkeyPatch, tmp_path: Path
) -> None:
    class WinnerProvider(BaseProvider):
        calls = 0

        def generate(self, prompt: str) -> ProviderResponse:
            WinnerProvider.calls += 1
            return ProviderResponse(
                output_text="winner",
                input_tokens=1,
                output_tokens=1,
                latency_ms=5,
            )

    class IdleProvider(BaseProvider):
        called = False

        def generate(self, prompt: str) -> ProviderResponse:  # pragma: no cover - 防御ライン
            IdleProvider.called = True
            raise AssertionError("idle provider should not run")

    monkeypatch.setitem(ProviderFactory._registry, "winner", WinnerProvider)
    monkeypatch.setitem(ProviderFactory._registry, "idle", IdleProvider)

    winner_config = _make_provider_config(
        tmp_path, name="winner", provider="winner", model="winner"
    )
    idle_config = _make_provider_config(
        tmp_path, name="idle", provider="idle", model="idle"
    )

    from adapter.core import runners as runners_module

    def fake_run_parallel_any(workers, *, max_concurrency=None):  # type: ignore[override]
        return workers[0]()

    monkeypatch.setattr(runners_module, "run_parallel_any_sync", fake_run_parallel_any)

    runner = CompareRunner(
        [winner_config, idle_config],
        [_make_task()],
        _make_budget_manager(),
        tmp_path / "metrics_unscheduled.jsonl",
    )
    results = runner.run(repeat=1, config=RunnerConfig(mode="parallel-any", max_concurrency=2))

    metrics_by_model = {metric.model: metric for metric in results}
    assert WinnerProvider.calls == 1
    assert IdleProvider.called is False

    idle_metrics = metrics_by_model["idle"]
    assert idle_metrics.status == "skip"
    assert idle_metrics.failure_kind == "cancelled"
    assert idle_metrics.error_message == "parallel-any cancelled after winner"
    assert idle_metrics.input_tokens == 0
    assert idle_metrics.output_tokens == 0
    assert idle_metrics.latency_ms == 0
    assert idle_metrics.cost_usd == 0.0


def test_parallel_any_failure_summary_includes_all_failures(
    monkeypatch: pytest.MonkeyPatch, tmp_path: Path
) -> None:
    class SkipProvider(BaseProvider):
        def generate(self, prompt: str) -> ProviderResponse:
            raise ProviderSkip("skip me")

    class TimeoutProvider(BaseProvider):
        def generate(self, prompt: str) -> ProviderResponse:
            raise TimeoutError("deadline")

    monkeypatch.setitem(ProviderFactory._registry, "skip", SkipProvider)
    monkeypatch.setitem(ProviderFactory._registry, "timeout", TimeoutProvider)

    skip_config = _make_provider_config(
        tmp_path, name="skip", provider="skip", model="skip-model"
    )
    timeout_config = _make_provider_config(
        tmp_path, name="timeout", provider="timeout", model="timeout-model"
    )

    runner = CompareRunner(
        [skip_config, timeout_config],
        [_make_task()],
        _make_budget_manager(),
        tmp_path / "metrics_failure_summary.jsonl",
    )

    with pytest.raises(ParallelExecutionError) as exc_info:
        runner.run(repeat=1, config=RunnerConfig(mode="parallel-any", max_concurrency=2))

    failures = getattr(exc_info.value, "failures", ())
    assert len(failures) == 2
    summary_by_provider = {failure.provider: failure for failure in failures}

    skip_summary = summary_by_provider["skip"]
    assert skip_summary.status == "skip"
    assert skip_summary.failure_kind == "skip"
    assert skip_summary.error_message == "skip me"
    assert skip_summary.backoff_next_provider is True
    assert skip_summary.retries == 0
    assert skip_summary.error_type == "ProviderSkip"

    timeout_summary = summary_by_provider["timeout"]
    assert timeout_summary.status == "error"
    assert timeout_summary.failure_kind == "timeout"
    assert timeout_summary.error_message == "deadline"
    assert timeout_summary.backoff_next_provider is False
    assert timeout_summary.retries == 0
    assert timeout_summary.error_type == "TimeoutError"


def test_consensus_majority_and_judge_tiebreak(
    monkeypatch: pytest.MonkeyPatch, tmp_path: Path
) -> None:
    class ConsensusProvider(BaseProvider):
        def generate(self, prompt: str) -> ProviderResponse:
            output = self.config.model
            return ProviderResponse(
                output_text=output,
                input_tokens=1,
                output_tokens=1,
                latency_ms=5,
            )

    monkeypatch.setitem(ProviderFactory._registry, "consensus", ConsensusProvider)

    task = _make_task()
    metrics_path = tmp_path / "metrics_consensus.jsonl"
    runner = CompareRunner(
        [
            _make_provider_config(tmp_path, name="c1", provider="consensus", model="YES"),
            _make_provider_config(tmp_path, name="c2", provider="consensus", model="YES"),
        ],
        [task],
        _make_budget_manager(),
        metrics_path,
    )
    results = runner.run(repeat=1, config=RunnerConfig(mode="consensus", quorum=2))
    winner = next(metric for metric in results if metric.ci_meta.get("aggregate_strategy"))
    assert winner.providers == ["consensus"]
    assert winner.token_usage == {"prompt": 1, "completion": 1, "total": 2}
    assert winner.retries == 0
    assert winner.outcome == "success"
    assert winner.ci_meta["aggregate_strategy"] == "majority"
    assert winner.ci_meta["aggregate_votes"] == 2
    assert winner.ci_meta["aggregate_mode"] == "consensus"
    consensus_meta = winner.ci_meta["consensus"]
    assert consensus_meta["strategy"] == "majority"
    assert consensus_meta["quorum"] == 2
    assert consensus_meta["votes"] == 2
    assert consensus_meta["chosen_provider"] == "consensus"
    assert consensus_meta.get("metadata", {}) == {"bucket_size": 2}


    class JudgeProvider(BaseProvider):
        calls = 0

        def generate(self, prompt: str) -> ProviderResponse:
            JudgeProvider.calls += 1
            return ProviderResponse(
                output_text="2",
                input_tokens=1,
                output_tokens=1,
                latency_ms=5,
            )

    monkeypatch.setitem(ProviderFactory._registry, "judge-consensus", JudgeProvider)

    judge_config = _make_provider_config(
        tmp_path, name="judge", provider="judge-consensus", model="judge-model"
    )
    tie_runner = CompareRunner(
        [
            _make_provider_config(tmp_path, name="t1", provider="consensus", model="A"),
            _make_provider_config(tmp_path, name="t2", provider="consensus", model="B"),
        ],
        [task],
        _make_budget_manager(),
        tmp_path / "metrics_judge.jsonl",
    )
    judge_config_instance = RunnerConfig(
        mode="consensus", aggregate="judge", quorum=1, judge_provider=judge_config
    )
    judge_results = tie_runner.run(repeat=1, config=judge_config_instance)
    judge_winner = next(
        metric for metric in judge_results if metric.ci_meta.get("aggregate_strategy") == "judge"
    )
    assert judge_winner.model == "B"
    assert JudgeProvider.calls == 1


def test_consensus_default_quorum_meta_uses_two(
    monkeypatch: pytest.MonkeyPatch, tmp_path: Path
) -> None:
    class ThreeWayConsensusProvider(BaseProvider):
        def generate(self, prompt: str) -> ProviderResponse:
            return ProviderResponse(
                output_text="YES",
                input_tokens=1,
                output_tokens=1,
                latency_ms=5,
            )

    monkeypatch.setitem(
        ProviderFactory._registry, "three-way-consensus", ThreeWayConsensusProvider
    )

    runner = CompareRunner(
        [
            _make_provider_config(
                tmp_path, name="p1", provider="three-way-consensus", model="YES"
            ),
            _make_provider_config(
                tmp_path, name="p2", provider="three-way-consensus", model="YES"
            ),
            _make_provider_config(
                tmp_path, name="p3", provider="three-way-consensus", model="YES"
            ),
        ],
        [_make_task()],
        _make_budget_manager(),
        tmp_path / "metrics_consensus_quorum_default.jsonl",
    )

    results = runner.run(repeat=1, config=RunnerConfig(mode="consensus"))
    winner = next(metric for metric in results if metric.ci_meta.get("consensus"))

    consensus_meta = winner.ci_meta["consensus"]
    assert consensus_meta["quorum"] == 2
    assert winner.ci_meta["aggregate_quorum"] == 2


def test_consensus_quorum_failure_marks_metrics(
    monkeypatch: pytest.MonkeyPatch, tmp_path: Path
) -> None:
    class ConsensusProvider(BaseProvider):
        def generate(self, prompt: str) -> ProviderResponse:
            return ProviderResponse(
                output_text="YES",
                input_tokens=1,
                output_tokens=1,
                latency_ms=5,
            )

    monkeypatch.setitem(ProviderFactory._registry, "consensus", ConsensusProvider)

    runner = CompareRunner(
        [
            _make_provider_config(tmp_path, name="c1", provider="consensus", model="M1"),
            _make_provider_config(tmp_path, name="c2", provider="consensus", model="M2"),
        ],
        [_make_task()],
        _make_budget_manager(),
        tmp_path / "metrics_quorum.jsonl",
    )
    config = RunnerConfig(mode="consensus", quorum=3)
    results = runner.run(repeat=2, config=config)
    assert len(results) == 4
    for metric in results:
        assert metric.status == "error"
        assert metric.failure_kind == "consensus_quorum"
        assert metric.error_message and "quorum" in metric.error_message
        assert "aggregate_strategy" not in metric.ci_meta
        assert metric.ci_meta["aggregate_mode"] == "consensus"
        assert metric.ci_meta["aggregate_quorum"] == 3
        assert metric.ci_meta["aggregate_votes"] == 2


def test_consensus_default_quorum_requires_two_votes(
    monkeypatch: pytest.MonkeyPatch, tmp_path: Path
) -> None:
    class SplitConsensusProvider(BaseProvider):
        def generate(self, prompt: str) -> ProviderResponse:
            latency = 1 if self.config.model == "A" else 5
            return ProviderResponse(
                output_text=self.config.model,
                input_tokens=1,
                output_tokens=1,
                latency_ms=latency,
            )

    monkeypatch.setitem(ProviderFactory._registry, "split-consensus", SplitConsensusProvider)

    runner = CompareRunner(
        [
            _make_provider_config(
                tmp_path, name="p1", provider="split-consensus", model="A"
            ),
            _make_provider_config(
                tmp_path, name="p2", provider="split-consensus", model="B"
            ),
        ],
        [_make_task()],
        _make_budget_manager(),
        tmp_path / "metrics_quorum_default.jsonl",
    )
    results = runner.run(repeat=1, config=RunnerConfig(mode="consensus"))
    assert len(results) == 2
    for metric in results:
        assert metric.status == "error"
        assert metric.failure_kind == "consensus_quorum"
        assert metric.ci_meta["aggregate_mode"] == "consensus"
        assert metric.ci_meta["aggregate_quorum"] == 2
        assert metric.ci_meta["aggregate_votes"] == 1
        assert "aggregate_strategy" not in metric.ci_meta


def test_runner_config_dataclass_initializes_helpers(
    monkeypatch: pytest.MonkeyPatch, tmp_path: Path
) -> None:
    token_bucket_args: list[int | None] = []
    schema_args: list[Path | None] = []

    class RecordingTokenBucket:
        def __init__(self, rpm: int | None) -> None:
            token_bucket_args.append(rpm)

        def acquire(self) -> None:
            return None

    class RecordingSchemaValidator:
        def __init__(self, schema: Path | None) -> None:
            schema_args.append(schema)

        def validate(self, payload: str) -> None:
            return None

    from adapter.core import runners as runners_module

    monkeypatch.setattr(runners_module, "_TokenBucket", RecordingTokenBucket)
    monkeypatch.setattr(runners_module, "_SchemaValidator", RecordingSchemaValidator)

    class SingleCallProvider(BaseProvider):
        def generate(self, prompt: str) -> ProviderResponse:
            return ProviderResponse(
                output_text="ok",
                input_tokens=1,
                output_tokens=1,
                latency_ms=1,
            )

    monkeypatch.setitem(ProviderFactory._registry, "single", SingleCallProvider)

    schema_path = tmp_path / "schema.json"
    schema_path.write_text("{}", encoding="utf-8")

    runner = CompareRunner(
        [
            _make_provider_config(
                tmp_path, name="single", provider="single", model="model"
            )
        ],
        [_make_task()],
        _make_budget_manager(),
        tmp_path / "metrics_helpers.jsonl",
    )
    config = RunnerConfig(mode="sequential", rpm=3, schema=schema_path)

    runner.run(repeat=1, config=config)

    assert token_bucket_args == [3]
    assert schema_args == [schema_path]


def test_run_metrics_records_error_type_and_attempts(
    monkeypatch: pytest.MonkeyPatch, tmp_path: Path
) -> None:
    class FlakyProvider(BaseProvider):
        def __init__(self, config: ProviderConfig) -> None:
            super().__init__(config)
            self.calls = 0

        def generate(self, prompt: str) -> ProviderResponse:
            self.calls += 1
            if self.calls == 1:
                raise TimeoutError("boom")
            return ProviderResponse(
                output_text="flaky-ok",
                input_tokens=1,
                output_tokens=1,
                latency_ms=5,
            )

    class StableProvider(BaseProvider):
        def __init__(self, config: ProviderConfig) -> None:
            super().__init__(config)

        def generate(self, prompt: str) -> ProviderResponse:
            return ProviderResponse(
                output_text="stable-ok",
                input_tokens=1,
                output_tokens=1,
                latency_ms=2,
            )

    monkeypatch.setitem(ProviderFactory._registry, "flaky", FlakyProvider)
    monkeypatch.setitem(ProviderFactory._registry, "stable", StableProvider)

    runner = CompareRunner(
        [
            _make_provider_config(tmp_path, name="flaky", provider="flaky", model="F"),
            _make_provider_config(tmp_path, name="stable", provider="stable", model="S"),
        ],
        [_make_task()],
        _make_budget_manager(),
        tmp_path / "metrics_attempts.jsonl",
    )
    results = runner.run(repeat=2, config=RunnerConfig(mode="parallel-all"))

    flaky_attempts = {metric.attempts: metric for metric in results if metric.provider == "flaky"}
    stable_attempts = sorted(
        (metric.attempts, metric.error_type)
        for metric in results
        if metric.provider == "stable"
    )

    assert flaky_attempts[1].status == "error"
    assert flaky_attempts[1].error_type == "TimeoutError"
    assert flaky_attempts[2].status == "ok"
    assert flaky_attempts[2].error_type is None
    assert stable_attempts == [(1, None), (2, None)]<|MERGE_RESOLUTION|>--- conflicted
+++ resolved
@@ -20,11 +20,7 @@
 from adapter.core.aggregation_controller import AggregationController  # noqa: E402
 from adapter.core.budgets import BudgetManager  # noqa: E402
 from adapter.core.datasets import GoldenTask  # noqa: E402
-<<<<<<< HEAD
 from adapter.core.errors import ProviderSkip, TimeoutError  # noqa: E402
-=======
-from adapter.core.errors import TimeoutError  # noqa: E402
->>>>>>> f1f10396
 from adapter.core.metrics import RunMetrics  # noqa: E402
 from adapter.core.models import (  # noqa: E402
     BudgetBook,
