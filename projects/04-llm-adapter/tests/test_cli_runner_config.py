from __future__ import annotations

from pathlib import Path
from types import SimpleNamespace

import pytest

from adapter.cli import doctor
from adapter.core import runner_api
import adapter.run_compare as run_compare_module


def test_cli_main_passes_parallel_flags(monkeypatch: pytest.MonkeyPatch, tmp_path: Path) -> None:
    provider = tmp_path / "providers.yaml"
    provider.write_text("{}\n", encoding="utf-8")
    prompts = tmp_path / "prompts.jsonl"
    prompts.write_text("{}\n", encoding="utf-8")
    args = SimpleNamespace(
        providers=str(provider),
        prompts=str(prompts),
        repeat=2,
        mode="parallel-any",
        budgets=None,
        metrics=None,
        log_level="DEBUG",
        allow_overrun=True,
        aggregate="weighted_vote",
        quorum=3,
        tie_breaker="min_cost",
        schema=None,
        judge=None,
        max_concurrency=4,
        rpm=90,
        weights="openai=1.5,anthropic=0.5",
    )
    monkeypatch.setattr(run_compare_module, "_parse_args", lambda: args)
    captured: dict[str, object] = {}

    def fake_run_compare(provider_paths: list[Path], prompt_path: Path, **kwargs: object) -> int:
        captured["providers"] = provider_paths
        captured["prompt"] = prompt_path
        captured["kwargs"] = kwargs
        return 0

    monkeypatch.setattr(run_compare_module.runner_api, "run_compare", fake_run_compare)
    assert run_compare_module.main() == 0
    assert [p.name for p in captured["providers"]] == ["providers.yaml"]
    assert captured["prompt"].name == "prompts.jsonl"
    forwarded = captured["kwargs"]
    assert forwarded["max_concurrency"] == 4
    assert forwarded["quorum"] == 3
    assert forwarded["rpm"] == 90
    assert forwarded["aggregate"] == "weighted_vote"
    assert forwarded["tie_breaker"] == "min_cost"
    assert forwarded["provider_weights"] == {"openai": 1.5, "anthropic": 0.5}


def test_run_compare_sanitizes_runner_config(
    monkeypatch: pytest.MonkeyPatch,
    tmp_path: Path,
) -> None:
    provider_path = tmp_path / "p.yaml"
    prompt_path = tmp_path / "prompts.jsonl"
    provider_path.write_text("{}\n", encoding="utf-8")
    prompt_path.write_text("{}\n", encoding="utf-8")
    monkeypatch.setattr(
        runner_api,
        "load_budget_book",
        lambda path: "book",
    )
    monkeypatch.setattr(
        runner_api,
        "load_golden_tasks",
        lambda path: ["task"],
    )
    monkeypatch.setattr(
        runner_api,
        "load_provider_configs",
        lambda paths: ["cfg"],
    )
    monkeypatch.setattr(runner_api, "BudgetManager", lambda book: "budget")
    captured: dict[str, object] = {}

    class DummyRunner:
        def __init__(self, *_args: object, **_kwargs: object) -> None:
            pass

        def run(self, *, repeat: int, mode: str) -> list[str]:
            captured["repeat"] = repeat
            captured["mode"] = mode
            return []

    monkeypatch.setattr(runner_api, "CompareRunner", lambda *_a, **_k: DummyRunner())

    class DummyConfig:
        def __init__(self, **kwargs: object) -> None:
            captured.update(kwargs)
            self.mode = kwargs["mode"]

    monkeypatch.setattr(runner_api, "RunnerConfig", DummyConfig)
    runner_api.run_compare(
        [provider_path],
        prompt_path,
        budgets_path=tmp_path / "budgets.yaml",
        metrics_path=tmp_path / "metrics.jsonl",
        repeat=0,
        mode="parallel-any",
        quorum=5,
        max_concurrency=-1,
        rpm=0,
        provider_weights={"openai": 1.0},
    )
    assert captured["mode"] == "parallel-any"
    assert captured["quorum"] == 5
    assert captured["max_concurrency"] is None
    assert captured["rpm"] is None
<<<<<<< HEAD
    assert isinstance(captured["backoff"], runner_api.BackoffPolicy)
    assert captured["backoff"].rate_limit_sleep_s is None
    assert captured["shadow_provider"] is None
    assert captured["provider_weights"] is None
    assert captured["metrics_path"].name == "metrics.jsonl"
=======
    assert captured["provider_weights"] == {"openai": 1.0}
>>>>>>> 3b550619
    assert captured["repeat"] == 1


def test_doctor_windows_encoding(monkeypatch: pytest.MonkeyPatch) -> None:
    monkeypatch.setattr(doctor.sys, "platform", "win32")

    class DummyStream:
        def __init__(self, encoding: str | None) -> None:
            self.encoding = encoding

    monkeypatch.setattr(doctor.sys, "stdout", DummyStream("UTF-8"))
    monkeypatch.setattr(doctor.sys, "stdin", DummyStream("utf-8"))

    name, status, detail = doctor._doctor_check_windows_encoding("ja")
    assert name == "doctor_name_windows"
    assert status == "ok"
    assert detail == "stdout=utf-8, stdin=utf-8"<|MERGE_RESOLUTION|>--- conflicted
+++ resolved
@@ -114,15 +114,11 @@
     assert captured["quorum"] == 5
     assert captured["max_concurrency"] is None
     assert captured["rpm"] is None
-<<<<<<< HEAD
     assert isinstance(captured["backoff"], runner_api.BackoffPolicy)
     assert captured["backoff"].rate_limit_sleep_s is None
     assert captured["shadow_provider"] is None
     assert captured["provider_weights"] is None
     assert captured["metrics_path"].name == "metrics.jsonl"
-=======
-    assert captured["provider_weights"] == {"openai": 1.0}
->>>>>>> 3b550619
     assert captured["repeat"] == 1
 
 
