--- conflicted
+++ resolved
@@ -21,13 +21,10 @@
 def test_provider_configs_use_allowed_providers(config_path: Path) -> None:
     config = load_provider_config(config_path)
     assert config.provider in ALLOWED_PROVIDERS
-<<<<<<< HEAD
     if config.provider in {"openai", "gemini", "openrouter"}:
         assert config.auth_env, "認証環境変数が未設定です"
-=======
     if config.provider in AUTH_REQUIRED_PROVIDERS:
         assert isinstance(config.auth_env, str) and config.auth_env.strip()
->>>>>>> 2fb51e22
 
 
 def test_budget_overrides_use_allowed_providers() -> None:
