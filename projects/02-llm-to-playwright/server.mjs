import http from 'http';
import fs from 'fs';
import path from 'path';
import url from 'url';

import { LLM2PW_DEMO_DIR } from '../../scripts/paths.mjs';

const port = Number(process.env.PORT || 4173);
<<<<<<< HEAD
const rootDir = path.resolve(process.cwd(), 'docs/examples/llm2pw/demo');
=======
const rootDir = LLM2PW_DEMO_DIR;
>>>>>>> 848d3989

const mimeTypes = new Map([
  ['.html', 'text/html; charset=utf-8'],
  ['.js', 'text/javascript; charset=utf-8'],
  ['.css', 'text/css; charset=utf-8'],
  ['.json', 'application/json; charset=utf-8'],
  ['.png', 'image/png'],
  ['.jpg', 'image/jpeg'],
  ['.jpeg', 'image/jpeg'],
]);

const server = http.createServer((req, res) => {
  if (!req.url) {
    res.writeHead(400);
    res.end('Bad Request');
    return;
  }

  const parsed = url.parse(req.url);
  const pathname = parsed.pathname && parsed.pathname !== '/' ? parsed.pathname : '/index.html';
  const filePath = path.join(rootDir, pathname);

  if (!filePath.startsWith(rootDir)) {
    res.writeHead(403);
    res.end('Forbidden');
    return;
  }

  fs.readFile(filePath, (err, data) => {
    if (err) {
      res.writeHead(404, { 'content-type': 'text/plain; charset=utf-8' });
      res.end('Not Found');
      return;
    }
    const ext = path.extname(filePath);
    const contentType = mimeTypes.get(ext) || 'application/octet-stream';
    res.writeHead(200, { 'content-type': contentType });
    res.end(data);
  });
});

server.listen(port, () => {
  console.log(`Demo server listening on http://127.0.0.1:${port}`);
});

const shutdown = () => {
  server.close(() => process.exit(0));
};

process.on('SIGINT', shutdown);
process.on('SIGTERM', shutdown);<|MERGE_RESOLUTION|>--- conflicted
+++ resolved
@@ -6,12 +6,6 @@
 import { LLM2PW_DEMO_DIR } from '../../scripts/paths.mjs';
 
 const port = Number(process.env.PORT || 4173);
-<<<<<<< HEAD
-const rootDir = path.resolve(process.cwd(), 'docs/examples/llm2pw/demo');
-=======
-const rootDir = LLM2PW_DEMO_DIR;
->>>>>>> 848d3989
-
 const mimeTypes = new Map([
   ['.html', 'text/html; charset=utf-8'],
   ['.js', 'text/javascript; charset=utf-8'],
