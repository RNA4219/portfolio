---
layout: default
title: Portfolio Hub
description: QA / SDET / LLM 成果物のハイライトと週次サマリを俯瞰できるポータル
---

<<<<<<< HEAD
<div class="button-group">
  <a class="button button--github" href="https://github.com/Ryosuke4219/portfolio" target="_blank" rel="noopener">GitHub Repository</a>
  <a class="button button--evidence" href="{{ '/evidence/README.md' | relative_url }}">Evidence Catalog</a>
  <a class="button button--weekly" href="{{ '/weekly-summary.html' | relative_url }}">週次サマリ</a>
</div>
=======
<nav class="page-toc" aria-label="ページ内ナビゲーション">
  <p class="page-toc__title">Jump to</p>
  <ul class="page-toc__list">
    <li><a href="#demos">Demos</a>
      <ul>
        <li><a href="#demo-01">01. Spec to Cases</a></li>
        <li><a href="#demo-02">02. LLM to Playwright</a></li>
        <li><a href="#demo-03">03. CI Flaky Analyzer</a></li>
        <li><a href="#demo-04">04. LLM Adapter — Shadow Execution</a></li>
      </ul>
    </li>
    <li><a href="#weekly-summary">Weekly Summary</a></li>
    <li><a href="#evidence-library">Evidence Library</a></li>
    <li><a href="#operations-notes">運用メモ</a></li>
  </ul>
</nav>

<style>
.page-toc {
  position: sticky;
  top: 0;
  z-index: 5;
  margin: 1rem 0;
  padding: 0.75rem 1rem;
  background-color: rgba(255, 255, 255, 0.95);
  border: 1px solid rgba(27, 31, 35, 0.15);
  border-radius: 0.75rem;
  box-shadow: 0 4px 12px rgba(31, 41, 55, 0.08);
  backdrop-filter: blur(6px);
}

.page-toc__title {
  margin: 0 0 0.5rem;
  font-weight: 600;
  letter-spacing: 0.02em;
  text-transform: uppercase;
  font-size: 0.75rem;
  color: #4a5568;
}

.page-toc__list,
.page-toc__list ul {
  list-style: none;
  margin: 0;
  padding-left: 0;
}

.page-toc__list > li {
  margin-bottom: 0.25rem;
}

.page-toc__list ul {
  margin-top: 0.25rem;
  padding-left: 1rem;
  font-size: 0.95rem;
}

.page-toc a {
  color: inherit;
  text-decoration: none;
}

.page-toc a:hover,
.page-toc a:focus {
  text-decoration: underline;
}

@media (max-width: 600px) {
  .page-toc {
    top: -1px;
    margin-left: -1rem;
    margin-right: -1rem;
    border-radius: 0;
  }
}
</style>
>>>>>>> a117d0e7

> 🔎 最新CIレポート: [JUnit要約]({{ '/reports/junit/index.html' | relative_url }}) / [Flakyランキング]({{ '/reports/flaky/index.html' | relative_url }}) / [Coverage HTML]({{ '/reports/coverage/index.html' | relative_url }})
>
> 🚀 Fresh CI signals in English: [JUnit digest]({{ '/reports/junit/index.html' | relative_url }}) / [Flaky leaderboard]({{ '/reports/flaky/index.html' | relative_url }}) / [Coverage dashboard]({{ '/reports/coverage/index.html' | relative_url }})

# Demos

<div class="demo-grid">
  <article class="demo-card" id="demo-01">
    <header>
      <p class="demo-card__id">01</p>
      <h2><a href="{{ '/evidence/spec2cases.html' | relative_url }}">Spec to Cases</a></h2>
    </header>
    <p>仕様書 Markdown からテストケース JSON を抽出する LLM + ルールベース変換パイプライン。</p>
    <ul>
      <li>スキーマ検証と type-preserving な変換ロジック。</li>
      <li>スモールスタート向けに CLI / JSON サンプルを同梱。</li>
    </ul>
    <p><a class="demo-card__link" href="{{ '/evidence/spec2cases.html' | relative_url }}">Evidence &rarr;</a></p>
  </article>

  <article class="demo-card" id="demo-02">
    <header>
      <p class="demo-card__id">02</p>
      <h2><a href="{{ '/evidence/llm2pw.html' | relative_url }}">LLM to Playwright</a></h2>
    </header>
    <p>LLM が受け入れ基準を補完しながら Playwright テストを自動生成する PoC。</p>
    <ul>
      <li>data-testid ベースの堅牢なセレクタ戦略と a11y スキャンを統合。</li>
      <li>JSON / CSV ドライバでデータ駆動テストを最小構成に。</li>
    </ul>
    <p><a class="demo-card__link" href="{{ '/evidence/llm2pw.html' | relative_url }}">Evidence &rarr;</a></p>
  </article>

  <article class="demo-card" id="demo-03">
    <header>
      <p class="demo-card__id">03</p>
      <h2><a href="{{ '/evidence/flaky.html' | relative_url }}">CI Flaky Analyzer</a></h2>
    </header>
    <p>CI ログから Flaky テストを検出し、HTML レポート / 起票テンプレまで自動生成する CLI。</p>
    <ul>
      <li>JUnit XML のストリーミング解析とスコアリングを npm ワークフロー化。</li>
      <li>HTML レポート / JSONL 履歴 / GitHub Issue テンプレをワンコマンドで生成。</li>
    </ul>
    <p><a class="demo-card__link" href="{{ '/evidence/flaky.html' | relative_url }}">Evidence &rarr;</a></p>
  </article>

  <article class="demo-card" id="demo-04">
    <header>
      <p class="demo-card__id">04</p>
      <h2><a href="{{ '/evidence/llm-adapter.html' | relative_url }}">LLM Adapter — Shadow Execution</a></h2>
    </header>
    <p>プライマリ応答を保持したまま影プロバイダを並走させ、異常系も再現できる LLM アダプタ。</p>
    <ul>
      <li>shadow diff メトリクスを JSONL 収集し、ベンダ比較に活用。</li>
      <li>タイムアウト / レート制限 / 形式不正をモックで再現しフォールバック検証。</li>
    </ul>
    <p><a class="demo-card__link" href="{{ '/evidence/llm-adapter.html' | relative_url }}">Evidence &rarr;</a></p>
  </article>
</div>

## Weekly Summary

{% include weekly-summary-card.md %}

### 01. Spec to Cases
- 仕様書からテストケースを自動生成するパイプラインの最小構成。
- 成果物: [cases.sample.json](https://github.com/Ryosuke4219/portfolio/blob/main/docs/examples/spec2cases/cases.sample.json)
- 追加資料: [spec.sample.md](https://github.com/Ryosuke4219/portfolio/blob/main/docs/examples/spec2cases/spec.sample.md)

### 02. LLM to Playwright
- LLMで受け入れ基準を拡張し、Playwrightテストを自動生成するPoC。
- 成果物: [tests/generated/](https://github.com/Ryosuke4219/portfolio/tree/main/projects/02-llm-to-playwright/tests/generated)
- サンプル: [blueprint.sample.json](https://github.com/Ryosuke4219/portfolio/blob/main/docs/examples/llm2pw/blueprint.sample.json) / [demo/](https://github.com/Ryosuke4219/portfolio/tree/main/docs/examples/llm2pw/demo)
- 参考資料: [tests/README.md](https://github.com/Ryosuke4219/portfolio/blob/main/projects/02-llm-to-playwright/tests/README.md)

### 03. CI Flaky Analyzer
- CIログからflakyテストを検知し再実行・自動起票までを一気通貫にする仕組み。
- 成果物: `npx flaky analyze` 実行時に `projects/03-ci-flaky/out/index.html`（HTML/CSV/JSON）が生成され、CI ではアーティファクトとして取得。
- 解析サンプル: 任意の JUnit XML を `npx flaky parse --input <path-to-xml>` で取り込み、履歴ストアに蓄積。

### 04. LLM Adapter — Shadow Execution
- 影プロバイダを並走させ、応答差分をメトリクス化（JSONL収集）して可視化。
- 異常系（タイムアウト、レート制限、フォーマット不正）をモックで再現し、フォールバック設計を検証。
- 参考資料: [evidence/llm-adapter](https://ryosuke4219.github.io/portfolio/evidence/llm-adapter.html)

[週次サマリの一覧を見る &rarr;]({{ '/weekly-summary.html' | relative_url }})

## Evidence Library

- [QA Evidence Catalog](./evidence/README.md)
- [テスト計画書](./test-plan.md)
- [欠陥レポートサンプル](./defect-report-sample.md)

## 運用メモ {#operations-notes}

- `weekly-qa-summary.yml` ワークフローが `docs/weekly-summary.md` を自動更新。
- `tools/generate_gallery_snippets.py` が週次サマリからハイライトカードを生成。
- `.github/workflows/pages.yml` が `docs/` 配下を GitHub Pages にデプロイ（別途 publish-docs ワークフローは廃止済み）。<|MERGE_RESOLUTION|>--- conflicted
+++ resolved
@@ -4,90 +4,12 @@
 description: QA / SDET / LLM 成果物のハイライトと週次サマリを俯瞰できるポータル
 ---
 
-<<<<<<< HEAD
 <div class="button-group">
   <a class="button button--github" href="https://github.com/Ryosuke4219/portfolio" target="_blank" rel="noopener">GitHub Repository</a>
   <a class="button button--evidence" href="{{ '/evidence/README.md' | relative_url }}">Evidence Catalog</a>
   <a class="button button--weekly" href="{{ '/weekly-summary.html' | relative_url }}">週次サマリ</a>
 </div>
-=======
-<nav class="page-toc" aria-label="ページ内ナビゲーション">
-  <p class="page-toc__title">Jump to</p>
-  <ul class="page-toc__list">
-    <li><a href="#demos">Demos</a>
-      <ul>
-        <li><a href="#demo-01">01. Spec to Cases</a></li>
-        <li><a href="#demo-02">02. LLM to Playwright</a></li>
-        <li><a href="#demo-03">03. CI Flaky Analyzer</a></li>
-        <li><a href="#demo-04">04. LLM Adapter — Shadow Execution</a></li>
-      </ul>
-    </li>
-    <li><a href="#weekly-summary">Weekly Summary</a></li>
-    <li><a href="#evidence-library">Evidence Library</a></li>
-    <li><a href="#operations-notes">運用メモ</a></li>
-  </ul>
-</nav>
 
-<style>
-.page-toc {
-  position: sticky;
-  top: 0;
-  z-index: 5;
-  margin: 1rem 0;
-  padding: 0.75rem 1rem;
-  background-color: rgba(255, 255, 255, 0.95);
-  border: 1px solid rgba(27, 31, 35, 0.15);
-  border-radius: 0.75rem;
-  box-shadow: 0 4px 12px rgba(31, 41, 55, 0.08);
-  backdrop-filter: blur(6px);
-}
-
-.page-toc__title {
-  margin: 0 0 0.5rem;
-  font-weight: 600;
-  letter-spacing: 0.02em;
-  text-transform: uppercase;
-  font-size: 0.75rem;
-  color: #4a5568;
-}
-
-.page-toc__list,
-.page-toc__list ul {
-  list-style: none;
-  margin: 0;
-  padding-left: 0;
-}
-
-.page-toc__list > li {
-  margin-bottom: 0.25rem;
-}
-
-.page-toc__list ul {
-  margin-top: 0.25rem;
-  padding-left: 1rem;
-  font-size: 0.95rem;
-}
-
-.page-toc a {
-  color: inherit;
-  text-decoration: none;
-}
-
-.page-toc a:hover,
-.page-toc a:focus {
-  text-decoration: underline;
-}
-
-@media (max-width: 600px) {
-  .page-toc {
-    top: -1px;
-    margin-left: -1rem;
-    margin-right: -1rem;
-    border-radius: 0;
-  }
-}
-</style>
->>>>>>> a117d0e7
 
 > 🔎 最新CIレポート: [JUnit要約]({{ '/reports/junit/index.html' | relative_url }}) / [Flakyランキング]({{ '/reports/flaky/index.html' | relative_url }}) / [Coverage HTML]({{ '/reports/coverage/index.html' | relative_url }})
 >
