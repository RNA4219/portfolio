---
layout: default
title: Portfolio Hub
description: QA / SDET / LLM 成果物のハイライトと週次サマリを俯瞰できるポータル
---

<<<<<<< HEAD
> [English version]({{ '/en/' | relative_url }})
=======
<div class="button-group">
  <a class="button button--github" href="https://github.com/Ryosuke4219/portfolio" target="_blank" rel="noopener">GitHub Repository</a>
  <a class="button button--evidence" href="{{ '/evidence/README.md' | relative_url }}">Evidence Catalog</a>
  <a class="button button--weekly" href="{{ '/weekly-summary.html' | relative_url }}">週次サマリ</a>
</div>

>>>>>>> 557a8fa4

> 🔎 最新CIレポート: [JUnit要約]({{ '/reports/junit/index.html' | relative_url }}) / [Flakyランキング]({{ '/reports/flaky/index.html' | relative_url }}) / [Coverage HTML]({{ '/reports/coverage/index.html' | relative_url }})
>
> 🚀 Fresh CI signals in English: [JUnit digest]({{ '/reports/junit/index.html' | relative_url }}) / [Flaky leaderboard]({{ '/reports/flaky/index.html' | relative_url }}) / [Coverage dashboard]({{ '/reports/coverage/index.html' | relative_url }})

# Demos

<div class="demo-grid">
  <article class="demo-card" id="demo-01">
    <header>
      <p class="demo-card__id">01</p>
      <h2><a href="{{ '/evidence/spec2cases.html' | relative_url }}">Spec to Cases</a></h2>
    </header>
    <p>仕様書 Markdown からテストケース JSON を抽出する LLM + ルールベース変換パイプライン。</p>
    <ul>
      <li>スキーマ検証と type-preserving な変換ロジック。</li>
      <li>スモールスタート向けに CLI / JSON サンプルを同梱。</li>
    </ul>
    <p><a class="demo-card__link" href="{{ '/evidence/spec2cases.html' | relative_url }}">Evidence &rarr;</a></p>
  </article>

  <article class="demo-card" id="demo-02">
    <header>
      <p class="demo-card__id">02</p>
      <h2><a href="{{ '/evidence/llm2pw.html' | relative_url }}">LLM to Playwright</a></h2>
    </header>
    <p>LLM が受け入れ基準を補完しながら Playwright テストを自動生成する PoC。</p>
    <ul>
      <li>data-testid ベースの堅牢なセレクタ戦略と a11y スキャンを統合。</li>
      <li>JSON / CSV ドライバでデータ駆動テストを最小構成に。</li>
    </ul>
    <p><a class="demo-card__link" href="{{ '/evidence/llm2pw.html' | relative_url }}">Evidence &rarr;</a></p>
  </article>

  <article class="demo-card" id="demo-03">
    <header>
      <p class="demo-card__id">03</p>
      <h2><a href="{{ '/evidence/flaky.html' | relative_url }}">CI Flaky Analyzer</a></h2>
    </header>
    <p>CI ログから Flaky テストを検出し、HTML レポート / 起票テンプレまで自動生成する CLI。</p>
    <ul>
      <li>JUnit XML のストリーミング解析とスコアリングを npm ワークフロー化。</li>
      <li>HTML レポート / JSONL 履歴 / GitHub Issue テンプレをワンコマンドで生成。</li>
    </ul>
    <p><a class="demo-card__link" href="{{ '/evidence/flaky.html' | relative_url }}">Evidence &rarr;</a></p>
  </article>

  <article class="demo-card" id="demo-04">
    <header>
      <p class="demo-card__id">04</p>
      <h2><a href="{{ '/evidence/llm-adapter.html' | relative_url }}">LLM Adapter — Shadow Execution</a></h2>
    </header>
    <p>プライマリ応答を保持したまま影プロバイダを並走させ、異常系も再現できる LLM アダプタ。</p>
    <ul>
      <li>shadow diff メトリクスを JSONL 収集し、ベンダ比較に活用。</li>
      <li>タイムアウト / レート制限 / 形式不正をモックで再現しフォールバック検証。</li>
    </ul>
    <p><a class="demo-card__link" href="{{ '/evidence/llm-adapter.html' | relative_url }}">Evidence &rarr;</a></p>
  </article>
</div>

## Weekly Summary

{% include weekly-summary-card.md %}

### 01. Spec to Cases
- 仕様書からテストケースを自動生成するパイプラインの最小構成。
- 成果物: [cases.sample.json](https://github.com/Ryosuke4219/portfolio/blob/main/docs/examples/spec2cases/cases.sample.json)
- 追加資料: [spec.sample.md](https://github.com/Ryosuke4219/portfolio/blob/main/docs/examples/spec2cases/spec.sample.md)

### 02. LLM to Playwright
- LLMで受け入れ基準を拡張し、Playwrightテストを自動生成するPoC。
- 成果物: [tests/generated/](https://github.com/Ryosuke4219/portfolio/tree/main/projects/02-llm-to-playwright/tests/generated)
- サンプル: [blueprint.sample.json](https://github.com/Ryosuke4219/portfolio/blob/main/docs/examples/llm2pw/blueprint.sample.json) / [demo/](https://github.com/Ryosuke4219/portfolio/tree/main/docs/examples/llm2pw/demo)
- 参考資料: [tests/README.md](https://github.com/Ryosuke4219/portfolio/blob/main/projects/02-llm-to-playwright/tests/README.md)

### 03. CI Flaky Analyzer
- CIログからflakyテストを検知し再実行・自動起票までを一気通貫にする仕組み。
- 成果物: `npx flaky analyze` 実行時に `projects/03-ci-flaky/out/index.html`（HTML/CSV/JSON）が生成され、CI ではアーティファクトとして取得。
- 解析サンプル: 任意の JUnit XML を `npx flaky parse --input <path-to-xml>` で取り込み、履歴ストアに蓄積。

### 04. LLM Adapter — Shadow Execution
- 影プロバイダを並走させ、応答差分をメトリクス化（JSONL収集）して可視化。
- 異常系（タイムアウト、レート制限、フォーマット不正）をモックで再現し、フォールバック設計を検証。
- 参考資料: [evidence/llm-adapter](https://ryosuke4219.github.io/portfolio/evidence/llm-adapter.html)

[週次サマリの一覧を見る &rarr;]({{ '/weekly-summary.html' | relative_url }})

## Evidence Library

- [QA Evidence Catalog](./evidence/README.md)
- [テスト計画書](./test-plan.md)
- [欠陥レポートサンプル](./defect-report-sample.md)

## 運用メモ {#operations-notes}

- `weekly-qa-summary.yml` ワークフローが `docs/weekly-summary.md` を自動更新。
- `tools/generate_gallery_snippets.py` が週次サマリからハイライトカードを生成。
- `.github/workflows/pages.yml` が `docs/` 配下を GitHub Pages にデプロイ（別途 publish-docs ワークフローは廃止済み）。<|MERGE_RESOLUTION|>--- conflicted
+++ resolved
@@ -4,16 +4,8 @@
 description: QA / SDET / LLM 成果物のハイライトと週次サマリを俯瞰できるポータル
 ---
 
-<<<<<<< HEAD
 > [English version]({{ '/en/' | relative_url }})
-=======
-<div class="button-group">
-  <a class="button button--github" href="https://github.com/Ryosuke4219/portfolio" target="_blank" rel="noopener">GitHub Repository</a>
-  <a class="button button--evidence" href="{{ '/evidence/README.md' | relative_url }}">Evidence Catalog</a>
-  <a class="button button--weekly" href="{{ '/weekly-summary.html' | relative_url }}">週次サマリ</a>
-</div>
 
->>>>>>> 557a8fa4
 
 > 🔎 最新CIレポート: [JUnit要約]({{ '/reports/junit/index.html' | relative_url }}) / [Flakyランキング]({{ '/reports/flaky/index.html' | relative_url }}) / [Coverage HTML]({{ '/reports/coverage/index.html' | relative_url }})
 >
