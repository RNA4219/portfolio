--- conflicted
+++ resolved
@@ -65,11 +65,8 @@
         </li>
         <li>
           Launch batch comparisons via
-<<<<<<< HEAD
           <code>python adapter/run_compare.py --prompts datasets/golden/tasks.jsonl</code>
-=======
           <code>python adapter/run_compare.py --providers adapter/config/providers/openai.yaml --prompts examples/prompts/ja_one_liner.jsonl</code>
->>>>>>> 7149e839
           for side-by-side provider diffs.
         </li>
       </ul>
@@ -101,11 +98,8 @@
 - Connects OpenAI, Gemini, Ollama, and OpenRouter with resilient fallback strategies and shared telemetry hooks.
 - `llm-adapter --provider adapter/config/providers/openai.yaml --prompts datasets/golden/tasks.jsonl`
   replays the JSONL dataset with a single provider.
-<<<<<<< HEAD
 - `python adapter/run_compare.py --prompts datasets/golden/tasks.jsonl` records comparison metrics from the JSONL prompt list for audits.
-=======
 - `python adapter/run_compare.py --providers adapter/config/providers/openai.yaml --prompts examples/prompts/ja_one_liner.jsonl` records comparison metrics from the JSONL prompt list for audits.
->>>>>>> 7149e839
 - Reference: [evidence/llm-adapter](https://ryosuke4219.github.io/portfolio/evidence/llm-adapter.html)
 
 [View all weekly summaries &rarr;]({{ '/en/weekly-summary.html' | relative_url }})
