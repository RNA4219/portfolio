--- conflicted
+++ resolved
@@ -58,13 +58,8 @@
     <p>An adapter that orchestrates provider calls and comparison runs while keeping production fallbacks intact.</p>
     <ul>
       <li>Supports OpenAI, Gemini, Ollama, and OpenRouter behind a unified tracing layer.</li>
-<<<<<<< HEAD
       <li>Run prompts with <code>llm-adapter --provider adapter/config/providers/openai.yaml --prompts examples/prompts/ja_one_liner.jsonl</code> to replay the shared JSONL dataset.</li>
       <li>Launch batch comparisons via <code>python adapter/run_compare.py --prompts examples/prompts/ja_one_liner.jsonl</code> for side-by-side provider diffs.</li>
-=======
-      <li>Run prompts with <code>llm-adapter --provider adapter/config/providers/openai.yaml --prompts projects/04-llm-adapter/examples/prompts/ja_one_liner.jsonl</code>.</li>
-      <li>Launch batch comparisons via <code>python adapter/run_compare.py --prompts datasets/golden/tasks.jsonl</code> to replay JSONL prompt lists.</li>
->>>>>>> 00749cbd
     </ul>
     <p><a class="demo-card__link" href="{{ '/en/evidence/llm-adapter.html' | relative_url }}">Evidence &rarr;</a></p>
   </article>
@@ -92,13 +87,8 @@
 
 ### 04. LLM Adapter — Provider Orchestration
 - Connects OpenAI, Gemini, Ollama, and OpenRouter with resilient fallback strategies and shared telemetry hooks.
-<<<<<<< HEAD
 - `llm-adapter --provider adapter/config/providers/openai.yaml --prompts examples/prompts/ja_one_liner.jsonl` replays the JSONL dataset with a single provider.
 - `python adapter/run_compare.py --prompts examples/prompts/ja_one_liner.jsonl` records comparison metrics from the JSONL prompt list for audits.
-=======
-- `llm-adapter --provider adapter/config/providers/openai.yaml --prompts projects/04-llm-adapter/examples/prompts/ja_one_liner.jsonl` runs a single provider from a JSONL prompt list.
-- `python adapter/run_compare.py --prompts datasets/golden/tasks.jsonl` records comparison metrics from the JSONL prompt list for audits.
->>>>>>> 00749cbd
 - Reference: [evidence/llm-adapter](https://ryosuke4219.github.io/portfolio/evidence/llm-adapter.html)
 
 [View all weekly summaries &rarr;]({{ '/en/weekly-summary.html' | relative_url }})
