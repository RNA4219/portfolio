--- conflicted
+++ resolved
@@ -32,11 +32,7 @@
 ## How to Reproduce
 
 1. `cd projects/04-llm-adapter`, create a virtual environment, and run `pip install -r requirements.txt` to install dependencies.
-<<<<<<< HEAD
-2. Install the CLI with `pip install -e .`, then execute `llm-adapter --provider adapter/config/providers/openai.yaml --prompt "Say hello in English" --out out --json-logs`. Use `llm-adapter` (or `python adapter/run_compare.py ...`) when benchmarking multiple providers because it writes comparison metrics to `data/runs-metrics.jsonl` by default. For a single-provider dry run invoke `python -m adapter.cli.prompt_runner --provider adapter/config/providers/openai.yaml --prompt "hello" --out out/single` to append metrics into your chosen `--out` directory without engaging comparison runners.
-=======
 2. Install the CLI with `pip install -e .`, then execute `llm-adapter --provider adapter/config/providers/openai.yaml --prompt "Say hello in English" --out out --json-logs`. Use `--provider` to supply a single provider config and `--out` to choose the directory where metrics are appended (e.g., `out/metrics.jsonl`). For a single-provider dry run you can call `python -m adapter.cli.prompt_runner --provider adapter/config/providers/openai.yaml --prompt "hello" --out out/single` to run `prompt_runner` directly and append into the same `--out` directory, while `python adapter/run_compare.py ...` keeps defaulting to `data/runs-metrics.jsonl`.
->>>>>>> eca09579
 3. Run `pytest -q` to ensure CLI, runner, and metric modules pass their test suites.
 
 ## Next Steps
