{
<<<<<<< HEAD
  "generated_at": "2025-09-23T05:48:44.925881Z",
=======
  "generated_at": "2025-09-23T05:49:36.211938Z",
>>>>>>> 623169cf
  "window_days": 7,
  "totals": {
    "passes": 5,
    "fails": 0,
    "errors": 0,
    "executions": 5
  },
<<<<<<< HEAD
  "pass_rate": 0.4,
  "failure_kinds": [
    {
      "kind": "timeout",
      "count": 1
    },
    {
      "kind": "guard_violation",
      "count": 1
    },
    {
      "kind": "infra",
      "count": 1
    }
  ],
  "top_flaky": [
    {
      "rank": 1,
      "canonical_id": "ui-e2e.LoginFlow.spec.should show error for invalid user",
      "attempts": 8,
      "p_fail": 0.38,
      "score": 0.71,
      "as_of": "2025-09-22T00:00:00Z"
    },
    {
      "rank": 2,
      "canonical_id": "ui-e2e.LoginFlow.spec.should login with valid user",
      "attempts": 8,
      "p_fail": 0.25,
      "score": 0.58,
      "as_of": "2025-09-22T00:00:00Z"
    },
    {
      "rank": 3,
      "canonical_id": "api-report.ReportJob.test.generates flaky summary",
      "attempts": 5,
      "p_fail": 0.2,
      "score": 0.46,
      "as_of": "2025-09-22T00:00:00Z"
    }
  ],
  "last_updated": "2025-09-21T03:44:09Z",
  "recent_runs": [
    {
      "run_id": "gh_20250918_02",
      "ts": "2025-09-18T08:51:05Z",
      "pass_rate": 0.0,
      "pass_rate_delta": 0.0,
      "flaky_count": 2,
      "flaky_delta": 1
    },
    {
      "run_id": "gh_20250919_03",
      "ts": "2025-09-19T10:12:44Z",
      "pass_rate": 1.0,
      "pass_rate_delta": 1.0,
      "flaky_count": 2,
      "flaky_delta": 0
    },
    {
      "run_id": "gh_20250921_01",
      "ts": "2025-09-21T03:42:12Z",
      "pass_rate": 0.5,
      "pass_rate_delta": -0.5,
      "flaky_count": 2,
      "flaky_delta": 0
    }
  ]
=======
  "pass_rate": 1.0,
  "failure_kinds": [],
  "top_flaky": [],
  "last_updated": "2025-09-23T05:31:45Z"
>>>>>>> 623169cf
}<|MERGE_RESOLUTION|>--- conflicted
+++ resolved
@@ -1,9 +1,6 @@
 {
-<<<<<<< HEAD
-  "generated_at": "2025-09-23T05:48:44.925881Z",
-=======
+
   "generated_at": "2025-09-23T05:49:36.211938Z",
->>>>>>> 623169cf
   "window_days": 7,
   "totals": {
     "passes": 5,
@@ -11,79 +8,8 @@
     "errors": 0,
     "executions": 5
   },
-<<<<<<< HEAD
-  "pass_rate": 0.4,
-  "failure_kinds": [
-    {
-      "kind": "timeout",
-      "count": 1
-    },
-    {
-      "kind": "guard_violation",
-      "count": 1
-    },
-    {
-      "kind": "infra",
-      "count": 1
-    }
-  ],
-  "top_flaky": [
-    {
-      "rank": 1,
-      "canonical_id": "ui-e2e.LoginFlow.spec.should show error for invalid user",
-      "attempts": 8,
-      "p_fail": 0.38,
-      "score": 0.71,
-      "as_of": "2025-09-22T00:00:00Z"
-    },
-    {
-      "rank": 2,
-      "canonical_id": "ui-e2e.LoginFlow.spec.should login with valid user",
-      "attempts": 8,
-      "p_fail": 0.25,
-      "score": 0.58,
-      "as_of": "2025-09-22T00:00:00Z"
-    },
-    {
-      "rank": 3,
-      "canonical_id": "api-report.ReportJob.test.generates flaky summary",
-      "attempts": 5,
-      "p_fail": 0.2,
-      "score": 0.46,
-      "as_of": "2025-09-22T00:00:00Z"
-    }
-  ],
-  "last_updated": "2025-09-21T03:44:09Z",
-  "recent_runs": [
-    {
-      "run_id": "gh_20250918_02",
-      "ts": "2025-09-18T08:51:05Z",
-      "pass_rate": 0.0,
-      "pass_rate_delta": 0.0,
-      "flaky_count": 2,
-      "flaky_delta": 1
-    },
-    {
-      "run_id": "gh_20250919_03",
-      "ts": "2025-09-19T10:12:44Z",
-      "pass_rate": 1.0,
-      "pass_rate_delta": 1.0,
-      "flaky_count": 2,
-      "flaky_delta": 0
-    },
-    {
-      "run_id": "gh_20250921_01",
-      "ts": "2025-09-21T03:42:12Z",
-      "pass_rate": 0.5,
-      "pass_rate_delta": -0.5,
-      "flaky_count": 2,
-      "flaky_delta": 0
-    }
-  ]
-=======
   "pass_rate": 1.0,
   "failure_kinds": [],
   "top_flaky": [],
   "last_updated": "2025-09-23T05:31:45Z"
->>>>>>> 623169cf
 }